--- conflicted
+++ resolved
@@ -891,7 +891,6 @@
 
 def download_file(*args, **kwargs):
     """Download file from AYON server.
-<<<<<<< HEAD
 
     Endpoint can be full url (must start with 'base_url' of api object).
 
@@ -951,60 +950,10 @@
     con = get_server_api_connection()
     return con.trigger_server_restart()
 
-=======
-
-    Endpoint can be full url (must start with 'base_url' of api object).
-
-    Progress object can be used to track download. Can be used when
-    download happens in thread and other thread want to catch changes over
-    time.
-
-    Todos:
-        Use retries and timeout.
-        Return RestApiResponse.
-
-    Args:
-        endpoint (str): Endpoint or URL to file that should be downloaded.
-        filepath (str): Path where file will be downloaded.
-        chunk_size (Optional[int]): Size of chunks that are received
-            in single loop.
-        progress (Optional[TransferProgress]): Object that gives ability
-            to track download progress.
-
-    """
-    con = get_server_api_connection()
-    return con.download_file(*args, **kwargs)
-
-
-def upload_file(*args, **kwargs):
-    """Upload file to server.
-
-    Todos:
-        Use retries and timeout.
-        Return RestApiResponse.
-
-    Args:
-        endpoint (str): Endpoint or url where file will be uploaded.
-        filepath (str): Source filepath.
-        progress (Optional[TransferProgress]): Object that gives ability
-            to track upload progress.
-        request_type (Optional[RequestType]): Type of request that will
-            be used to upload file.
-        **kwargs (Any): Additional arguments that will be passed
-            to request function.
-
-    Returns:
-        requests.Response: Response object
-
-    """
-    con = get_server_api_connection()
-    return con.upload_file(*args, **kwargs)
->>>>>>> 7a3c8d55
 
 def query_graphql(*args, **kwargs):
     """Execute GraphQl query.
 
-<<<<<<< HEAD
     Args:
         query (str): GraphQl query string.
         variables (Optional[dict[str, Any]): Variables that can be
@@ -1021,38 +970,10 @@
 def get_graphql_schema():
     con = get_server_api_connection()
     return con.get_graphql_schema()
-=======
-def trigger_server_restart():
-    """Trigger server restart.
-
-    Restart may be required when a change of specific value happened on
-    server.
-
-    """
-    con = get_server_api_connection()
-    return con.trigger_server_restart()
-
-
-def query_graphql(*args, **kwargs):
-    """Execute GraphQl query.
->>>>>>> 7a3c8d55
-
-    Args:
-        query (str): GraphQl query string.
-        variables (Optional[dict[str, Any]): Variables that can be
-            used in query.
-
-    Returns:
-        GraphQlResponse: Response from server.
-
-<<<<<<< HEAD
+
+
 def get_server_schema():
     """Get server schema with info, url paths, components etc.
-=======
-    """
-    con = get_server_api_connection()
-    return con.query_graphql(*args, **kwargs)
->>>>>>> 7a3c8d55
 
     Todos:
         Cache schema - How to find out it is outdated?
@@ -1060,7 +981,6 @@
     Returns:
         dict[str, Any]: Full server schema.
 
-<<<<<<< HEAD
     """
     con = get_server_api_connection()
     return con.get_server_schema()
@@ -1085,36 +1005,8 @@
 def get_attributes_schema(*args, **kwargs):
     con = get_server_api_connection()
     return con.get_attributes_schema(*args, **kwargs)
-=======
-def get_graphql_schema():
-    con = get_server_api_connection()
-    return con.get_graphql_schema()
-
-
-def get_server_schema():
-    """Get server schema with info, url paths, components etc.
-
-    Todos:
-        Cache schema - How to find out it is outdated?
-
-    Returns:
-        dict[str, Any]: Full server schema.
-
-    """
-    con = get_server_api_connection()
-    return con.get_server_schema()
-
-
-def get_schemas():
-    """Get components schema.
->>>>>>> 7a3c8d55
-
-    Name of components does not match entity type names e.g. 'project' is
-    under 'ProjectModel'. We should find out some mapping. Also, there
-    are properties which don't have information about reference to object
-    e.g. 'config' has just object definition without reference schema.
-
-<<<<<<< HEAD
+
+
 def reset_attributes_schema():
     con = get_server_api_connection()
     return con.reset_attributes_schema()
@@ -1127,28 +1019,9 @@
 
 def remove_attribute_config(*args, **kwargs):
     """Remove attribute from server.
-=======
-    Returns:
-        dict[str, Any]: Component schemas.
-
-    """
-    con = get_server_api_connection()
-    return con.get_schemas()
-
-
-def get_attributes_schema(*args, **kwargs):
-    con = get_server_api_connection()
-    return con.get_attributes_schema(*args, **kwargs)
-
-
-def reset_attributes_schema():
-    con = get_server_api_connection()
-    return con.reset_attributes_schema()
->>>>>>> 7a3c8d55
 
     This can't be un-done, please use carefully.
 
-<<<<<<< HEAD
     Args:
         attribute_name (str): Name of attribute to remove.
 
@@ -1216,92 +1089,15 @@
 
     Args:
         entity_type (str): Name of entity type.
-=======
-def set_attribute_config(*args, **kwargs):
-    con = get_server_api_connection()
-    return con.set_attribute_config(*args, **kwargs)
-
-
-def remove_attribute_config(*args, **kwargs):
-    """Remove attribute from server.
-
-    This can't be un-done, please use carefully.
-
-    Args:
-        attribute_name (str): Name of attribute to remove.
-
-    """
-    con = get_server_api_connection()
-    return con.remove_attribute_config(*args, **kwargs)
-
-
-def get_attributes_for_type(*args, **kwargs):
-    """Get attribute schemas available for an entity type.
-
-    Example::
-
-        ```
-        # Example attribute schema
-        {
-            # Common
-            "type": "integer",
-            "title": "Clip Out",
-            "description": null,
-            "example": 1,
-            "default": 1,
-            # These can be filled based on value of 'type'
-            "gt": null,
-            "ge": null,
-            "lt": null,
-            "le": null,
-            "minLength": null,
-            "maxLength": null,
-            "minItems": null,
-            "maxItems": null,
-            "regex": null,
-            "enum": null
-        }
-        ```
-
-    Args:
-        entity_type (str): Entity type for which should be attributes
-            received.
-
-    Returns:
-        dict[str, dict[str, Any]]: Attribute schemas that are available
-            for entered entity type.
-
-    """
-    con = get_server_api_connection()
-    return con.get_attributes_for_type(*args, **kwargs)
-
-
-def get_attributes_fields_for_type(*args, **kwargs):
-    """Prepare attribute fields for entity type.
-
-    Returns:
-        set[str]: Attributes fields for entity type.
-
-    """
-    con = get_server_api_connection()
-    return con.get_attributes_fields_for_type(*args, **kwargs)
->>>>>>> 7a3c8d55
 
     Returns:
         set[str]: Fields that should be queried from server.
 
-<<<<<<< HEAD
     """
     con = get_server_api_connection()
     return con.get_default_fields_for_type(*args, **kwargs)
-=======
-def get_default_fields_for_type(*args, **kwargs):
-    """Default fields for entity type.
->>>>>>> 7a3c8d55
-
-    Returns most of commonly used fields from server.
-
-<<<<<<< HEAD
+
+
 def get_addons_info(*args, **kwargs):
     """Get information about addons available on server.
 
@@ -1323,29 +1119,6 @@
         >>> api.get_addon_url(
         ...     "example", "1.0.0", "private", "my.zip")
         'https://your.url.com/addons/example/1.0.0/private/my.zip'
-=======
-    Args:
-        entity_type (str): Name of entity type.
-
-    Returns:
-        set[str]: Fields that should be queried from server.
-
-    """
-    con = get_server_api_connection()
-    return con.get_default_fields_for_type(*args, **kwargs)
-
-
-def get_addons_info(*args, **kwargs):
-    """Get information about addons available on server.
-
-    Args:
-        details (Optional[bool]): Detailed data with information how
-            to get client code.
-
-    """
-    con = get_server_api_connection()
-    return con.get_addons_info(*args, **kwargs)
->>>>>>> 7a3c8d55
 
     Args:
         addon_name (str): Name of addon.
@@ -1353,21 +1126,14 @@
         *subpaths (str): Any amount of subpaths that are added to
             addon url.
 
-<<<<<<< HEAD
     Returns:
         str: Final url.
 
     """
     con = get_server_api_connection()
     return con.get_addon_url(*args, **kwargs)
-=======
-def get_addon_url(*args, **kwargs):
-    """Calculate url to addon route.
->>>>>>> 7a3c8d55
-
-    Examples:
-
-<<<<<<< HEAD
+
+
 def download_addon_private_file(*args, **kwargs):
     """Download a file from addon private files.
 
@@ -1384,42 +1150,15 @@
         chunk_size (Optional[int]): Download chunk size.
         progress (Optional[TransferProgress]): Object that gives ability
             to track download progress.
-=======
-        >>> api = ServerAPI("https://your.url.com")
-        >>> api.get_addon_url(
-        ...     "example", "1.0.0", "private", "my.zip")
-        'https://your.url.com/addons/example/1.0.0/private/my.zip'
-
-    Args:
-        addon_name (str): Name of addon.
-        addon_version (str): Version of addon.
-        *subpaths (str): Any amount of subpaths that are added to
-            addon url.
-
-    Returns:
-        str: Final url.
-
-    """
-    con = get_server_api_connection()
-    return con.get_addon_url(*args, **kwargs)
->>>>>>> 7a3c8d55
 
     Returns:
         str: Filepath to downloaded file.
 
-<<<<<<< HEAD
     """
     con = get_server_api_connection()
     return con.download_addon_private_file(*args, **kwargs)
-=======
-def download_addon_private_file(*args, **kwargs):
-    """Download a file from addon private files.
->>>>>>> 7a3c8d55
-
-    This method requires to have authorized token available. Private files
-    are not under '/api' restpoint.
-
-<<<<<<< HEAD
+
+
 def get_installers(*args, **kwargs):
     """Information about desktop application installers on server.
 
@@ -1429,42 +1168,15 @@
     Args:
         version (Optional[str]): Filter installers by version.
         platform_name (Optional[str]): Filter installers by platform name.
-=======
-    Args:
-        addon_name (str): Addon name.
-        addon_version (str): Addon version.
-        filename (str): Filename in private folder on server.
-        destination_dir (str): Where the file should be downloaded.
-        destination_filename (Optional[str]): Name of destination
-            filename. Source filename is used if not passed.
-        chunk_size (Optional[int]): Download chunk size.
-        progress (Optional[TransferProgress]): Object that gives ability
-            to track download progress.
-
-    Returns:
-        str: Filepath to downloaded file.
-
-    """
-    con = get_server_api_connection()
-    return con.download_addon_private_file(*args, **kwargs)
->>>>>>> 7a3c8d55
 
     Returns:
         list[dict[str, Any]]:
 
-<<<<<<< HEAD
     """
     con = get_server_api_connection()
     return con.get_installers(*args, **kwargs)
-=======
-def get_installers(*args, **kwargs):
-    """Information about desktop application installers on server.
->>>>>>> 7a3c8d55
-
-    Desktop application installers are helpers to download/update AYON
-    desktop application for artists.
-
-<<<<<<< HEAD
+
+
 def create_installer(*args, **kwargs):
     """Create new installer information on server.
 
@@ -1474,18 +1186,6 @@
     Runtime python modules are modules that are required to run AYON
         desktop application, but are not added to PYTHONPATH for any
         subprocess.
-=======
-    Args:
-        version (Optional[str]): Filter installers by version.
-        platform_name (Optional[str]): Filter installers by platform name.
-
-    Returns:
-        list[dict[str, Any]]:
-
-    """
-    con = get_server_api_connection()
-    return con.get_installers(*args, **kwargs)
->>>>>>> 7a3c8d55
 
     Args:
         filename (str): Installer filename.
@@ -1502,19 +1202,11 @@
         sources (Optional[list[dict[str, Any]]]): List of sources that
             can be used to download file.
 
-<<<<<<< HEAD
     """
     con = get_server_api_connection()
     return con.create_installer(*args, **kwargs)
-=======
-def create_installer(*args, **kwargs):
-    """Create new installer information on server.
->>>>>>> 7a3c8d55
-
-    This step will create only metadata. Make sure to upload installer
-        to the server using 'upload_installer' method.
-
-<<<<<<< HEAD
+
+
 def update_installer(*args, **kwargs):
     """Update installer information on server.
 
@@ -1556,54 +1248,6 @@
 
 def upload_installer(*args, **kwargs):
     """Upload installer file to server.
-=======
-    Runtime python modules are modules that are required to run AYON
-        desktop application, but are not added to PYTHONPATH for any
-        subprocess.
-
-    Args:
-        filename (str): Installer filename.
-        version (str): Version of installer.
-        python_version (str): Version of Python.
-        platform_name (str): Name of platform.
-        python_modules (dict[str, str]): Python modules that are available
-            in installer.
-        runtime_python_modules (dict[str, str]): Runtime python modules
-            that are available in installer.
-        checksum (str): Installer file checksum.
-        checksum_algorithm (str): Type of checksum used to create checksum.
-        file_size (int): File size.
-        sources (Optional[list[dict[str, Any]]]): List of sources that
-            can be used to download file.
-
-    """
-    con = get_server_api_connection()
-    return con.create_installer(*args, **kwargs)
-
-
-def update_installer(*args, **kwargs):
-    """Update installer information on server.
-
-    Args:
-        filename (str): Installer filename.
-        sources (list[dict[str, Any]]): List of sources that
-            can be used to download file. Fully replaces existing sources.
-
-    """
-    con = get_server_api_connection()
-    return con.update_installer(*args, **kwargs)
-
-
-def delete_installer(*args, **kwargs):
-    """Delete installer from server.
-
-    Args:
-        filename (str): Installer filename.
-
-    """
-    con = get_server_api_connection()
-    return con.delete_installer(*args, **kwargs)
->>>>>>> 7a3c8d55
 
     Args:
         src_filepath (str): Source filepath.
@@ -1614,7 +1258,6 @@
     Returns:
         requests.Response: Response object.
 
-<<<<<<< HEAD
     """
     con = get_server_api_connection()
     return con.upload_installer(*args, **kwargs)
@@ -1669,7 +1312,7 @@
             dependency package created::
 
                 {"<addon name>": "<addon version>", ...}
-                
+
         installer_version (str): Version of installer for which was
             package created.
         checksum (str): Checksum of archive file where dependencies are.
@@ -1845,252 +1488,12 @@
         bundle_name (str): Name of bundle.
         dependency_packages (Optional[dict[str, str]]): Dependency pacakge
             names that should be used with the bundle.
-=======
-def download_installer(*args, **kwargs):
-    """Download installer file from server.
-
-    Args:
-        filename (str): Installer filename.
-        dst_filepath (str): Destination filepath.
-        chunk_size (Optional[int]): Download chunk size.
-        progress (Optional[TransferProgress]): Object that gives ability
-            to track download progress.
-
-    """
-    con = get_server_api_connection()
-    return con.download_installer(*args, **kwargs)
-
-
-def upload_installer(*args, **kwargs):
-    """Upload installer file to server.
-
-    Args:
-        src_filepath (str): Source filepath.
-        dst_filename (str): Destination filename.
-        progress (Optional[TransferProgress]): Object that gives ability
-            to track download progress.
-
-    Returns:
-        requests.Response: Response object.
-
-    """
-    con = get_server_api_connection()
-    return con.upload_installer(*args, **kwargs)
-
-
-def get_dependency_packages():
-    """Information about dependency packages on server.
-
-    To download dependency package, use 'download_dependency_package'
-    method and pass in 'filename'.
-
-    Example data structure::
-
-        {
-            "packages": [
-                {
-                    "filename": str,
-                    "platform": str,
-                    "checksum": str,
-                    "checksumAlgorithm": str,
-                    "size": int,
-                    "sources": list[dict[str, Any]],
-                    "supportedAddons": dict[str, str],
-                    "pythonModules": dict[str, str]
-                }
-            ]
-        }
-
-    Returns:
-        dict[str, Any]: Information about dependency packages known for
-            server.
-
-    """
-    con = get_server_api_connection()
-    return con.get_dependency_packages()
-
-
-def create_dependency_package(*args, **kwargs):
-    """Create dependency package on server.
-
-    The package will be created on a server, it is also required to upload
-    the package archive file (using :meth:`upload_dependency_package`).
-
-    Args:
-        filename (str): Filename of dependency package.
-        python_modules (dict[str, str]): Python modules in dependency
-            package::
-
-                {"<module name>": "<module version>", ...}
-
-        source_addons (dict[str, str]): Name of addons for which is
-            dependency package created::
-
-                {"<addon name>": "<addon version>", ...}
-
-        installer_version (str): Version of installer for which was
-            package created.
-        checksum (str): Checksum of archive file where dependencies are.
-        checksum_algorithm (str): Algorithm used to calculate checksum.
-        file_size (Optional[int]): Size of file.
-        sources (Optional[list[dict[str, Any]]]): Information about
-            sources from where it is possible to get file.
-        platform_name (Optional[str]): Name of platform for which is
-            dependency package targeted. Default value is
-            current platform.
-
-    """
-    con = get_server_api_connection()
-    return con.create_dependency_package(*args, **kwargs)
-
-
-def update_dependency_package(*args, **kwargs):
-    """Update dependency package metadata on server.
-
-    Args:
-        filename (str): Filename of dependency package.
-        sources (list[dict[str, Any]]): Information about
-            sources from where it is possible to get file. Fully replaces
-            existing sources.
-
-    """
-    con = get_server_api_connection()
-    return con.update_dependency_package(*args, **kwargs)
-
-
-def delete_dependency_package(*args, **kwargs):
-    """Remove dependency package for specific platform.
-
-    Args:
-        filename (str): Filename of dependency package.
-        platform_name (Optional[str]): Deprecated.
-
-    """
-    con = get_server_api_connection()
-    return con.delete_dependency_package(*args, **kwargs)
-
-
-def download_dependency_package(*args, **kwargs):
-    """Download dependency package from server.
-
-    This method requires to have authorized token available. The package
-    is only downloaded.
-
-    Args:
-        src_filename (str): Filename of dependency pacakge.
-            For server version 0.2.0 and lower it is name of package
-            to download.
-        dst_directory (str): Where the file should be downloaded.
-        dst_filename (str): Name of destination filename.
-        platform_name (Optional[str]): Deprecated.
-        chunk_size (Optional[int]): Download chunk size.
-        progress (Optional[TransferProgress]): Object that gives ability
-            to track download progress.
-
-    Returns:
-        str: Filepath to downloaded file.
-
-    """
-    con = get_server_api_connection()
-    return con.download_dependency_package(*args, **kwargs)
-
-
-def upload_dependency_package(*args, **kwargs):
-    """Upload dependency package to server.
-
-    Args:
-        src_filepath (str): Path to a package file.
-        dst_filename (str): Dependency package filename or name of package
-            for server version 0.2.0 or lower. Must be unique.
-        platform_name (Optional[str]): Deprecated.
-        progress (Optional[TransferProgress]): Object to keep track about
-            upload state.
-
-    """
-    con = get_server_api_connection()
-    return con.upload_dependency_package(*args, **kwargs)
-
-
-def upload_addon_zip(*args, **kwargs):
-    """Upload addon zip file to server.
-
-    File is validated on server. If it is valid, it is installed. It will
-        create an event job which can be tracked (tracking part is not
-        implemented yet).
-
-    Example output::
-
-        {'eventId': 'a1bfbdee27c611eea7580242ac120003'}
-
-    Args:
-        src_filepath (str): Path to a zip file.
-        progress (Optional[TransferProgress]): Object to keep track about
-            upload state.
-
-    Returns:
-        dict[str, Any]: Response data from server.
-
-    """
-    con = get_server_api_connection()
-    return con.upload_addon_zip(*args, **kwargs)
-
-
-def get_bundles():
-    """Server bundles with basic information.
-
-    This is example output::
-
-        {
-            "bundles": [
-                {
-                    "name": "my_bundle",
-                    "createdAt": "2023-06-12T15:37:02.420260",
-                    "installerVersion": "1.0.0",
-                    "addons": {
-                        "core": "1.2.3"
-                    },
-                    "dependencyPackages": {
-                        "windows": "a_windows_package123.zip",
-                        "linux": "a_linux_package123.zip",
-                        "darwin": "a_mac_package123.zip"
-                    },
-                    "isProduction": False,
-                    "isStaging": False
-                }
-            ],
-            "productionBundle": "my_bundle",
-            "stagingBundle": "test_bundle"
-        }
-
-    Returns:
-        dict[str, Any]: Server bundles with basic information.
-
-    """
-    con = get_server_api_connection()
-    return con.get_bundles()
-
-
-def create_bundle(*args, **kwargs):
-    """Create bundle on server.
-
-    Bundle cannot be changed once is created. Only isProduction, isStaging
-    and dependency packages can change after creation.
-
-    Args:
-        name (str): Name of bundle.
-        addon_versions (dict[str, str]): Addon versions.
-        installer_version (Union[str, None]): Installer version.
-        dependency_packages (Optional[dict[str, str]]): Dependency
-            package names. Keys are platform names and values are name of
-            packages.
->>>>>>> 7a3c8d55
         is_production (Optional[bool]): Bundle will be marked as
             production.
         is_staging (Optional[bool]): Bundle will be marked as staging.
 
     """
     con = get_server_api_connection()
-<<<<<<< HEAD
     return con.update_bundle(*args, **kwargs)
 
 
@@ -2235,172 +1638,6 @@
 def get_addon_site_settings_schema(*args, **kwargs):
     """Site settings schema of an addon.
 
-=======
-    return con.create_bundle(*args, **kwargs)
-
-
-def update_bundle(*args, **kwargs):
-    """Update bundle on server.
-
-    Dependency packages can be update only for single platform. Others
-    will be left untouched. Use 'None' value to unset dependency package
-    from bundle.
-
-    Args:
-        bundle_name (str): Name of bundle.
-        dependency_packages (Optional[dict[str, str]]): Dependency pacakge
-            names that should be used with the bundle.
-        is_production (Optional[bool]): Bundle will be marked as
-            production.
-        is_staging (Optional[bool]): Bundle will be marked as staging.
-
-    """
-    con = get_server_api_connection()
-    return con.update_bundle(*args, **kwargs)
-
-
-def delete_bundle(*args, **kwargs):
-    """Delete bundle from server.
-
-    Args:
-        bundle_name (str): Name of bundle to delete.
-
-    """
-    con = get_server_api_connection()
-    return con.delete_bundle(*args, **kwargs)
-
-
-def get_project_anatomy_presets():
-    """Anatomy presets available on server.
-
-    Content has basic information about presets. Example output::
-
-        [
-            {
-                "name": "netflix_VFX",
-                "primary": false,
-                "version": "1.0.0"
-            },
-            {
-                ...
-            },
-            ...
-        ]
-
-    Returns:
-        list[dict[str, str]]: Anatomy presets available on server.
-
-    """
-    con = get_server_api_connection()
-    return con.get_project_anatomy_presets()
-
-
-def get_default_anatomy_preset_name():
-    """Name of default anatomy preset.
-
-    Primary preset is used as default preset. But when primary preset is
-    not set a built-in is used instead. Built-in preset is named '_'.
-
-    Returns:
-        str: Name of preset that can be used by
-            'get_project_anatomy_preset'.
-
-    """
-    con = get_server_api_connection()
-    return con.get_default_anatomy_preset_name()
-
-
-def get_project_anatomy_preset(*args, **kwargs):
-    """Anatomy preset values by name.
-
-    Get anatomy preset values by preset name. Primary preset is returned
-    if preset name is set to 'None'.
-
-    Args:
-        preset_name (Optional[str]): Preset name.
-
-    Returns:
-        dict[str, Any]: Anatomy preset values.
-
-    """
-    con = get_server_api_connection()
-    return con.get_project_anatomy_preset(*args, **kwargs)
-
-
-def get_build_in_anatomy_preset():
-    """Get built-in anatomy preset.
-
-    Returns:
-        dict[str, Any]: Built-in anatomy preset.
-
-    """
-    con = get_server_api_connection()
-    return con.get_build_in_anatomy_preset()
-
-
-def get_project_roots_by_site(*args, **kwargs):
-    """Root overrides per site name.
-
-    Method is based on logged user and can't be received for any other
-    user on server.
-
-    Output will contain only roots per site id used by logged user.
-
-    Args:
-        project_name (str): Name of project.
-
-    Returns:
-         dict[str, dict[str, str]]: Root values by root name by site id.
-
-    """
-    con = get_server_api_connection()
-    return con.get_project_roots_by_site(*args, **kwargs)
-
-
-def get_project_roots_for_site(*args, **kwargs):
-    """Root overrides for site.
-
-    If site id is not passed a site set in current api object is used
-    instead.
-
-    Args:
-        project_name (str): Name of project.
-        site_id (Optional[str]): Site id for which want to receive
-            site overrides.
-
-    Returns:
-        dict[str, str]: Root values by root name or None if
-            site does not have overrides.
-
-    """
-    con = get_server_api_connection()
-    return con.get_project_roots_for_site(*args, **kwargs)
-
-
-def get_addon_settings_schema(*args, **kwargs):
-    """Sudio/Project settings schema of an addon.
-
-    Project schema may look differently as some enums are based on project
-    values.
-
-    Args:
-        addon_name (str): Name of addon.
-        addon_version (str): Version of addon.
-        project_name (Optional[str]): Schema for specific project or
-            default studio schemas.
-
-    Returns:
-        dict[str, Any]: Schema of studio/project settings.
-
-    """
-    con = get_server_api_connection()
-    return con.get_addon_settings_schema(*args, **kwargs)
-
-
-def get_addon_site_settings_schema(*args, **kwargs):
-    """Site settings schema of an addon.
-
->>>>>>> 7a3c8d55
     Args:
         addon_name (str): Name of addon.
         addon_version (str): Version of addon.
@@ -2929,13 +2166,8 @@
 
     Args:
         project_name (str): Project name.
-<<<<<<< HEAD
-        include_attrib (Optional[bool]): Inclue attribute values
-            in output. Slower the query.
-=======
         include_attrib (Optional[bool]): Include attribute values
             in output. Slower to query.
->>>>>>> 7a3c8d55
 
     Returns:
         list[dict[str, Any]]: List of folder entities.
