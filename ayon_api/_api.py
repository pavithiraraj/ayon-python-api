"""Singleton based server api for direct access.

This implementation will be probably the most used part of package. Gives
option to have singleton connection to Server URL based on environment variable
values. All public functions and classes are imported in '__init__.py' so
they're available directly in top module import.

Function that are just wrappers for ServerAPI object are generated
automatically, and changing them manually can cause issues.
"""

import os
import socket
from typing import Optional

from .constants import (
    SERVER_URL_ENV_KEY,
    SERVER_API_ENV_KEY,
)
from .server_api import ServerAPI, _PLACEHOLDER
from .exceptions import FailedServiceInit
from .utils import (
    NOT_SET,
    get_default_settings_variant as _get_default_settings_variant,
)


class GlobalServerAPI(ServerAPI):
    """Extended server api which also handles storing tokens and url.

    Created object expect to have set environment variables
    'AYON_SERVER_URL'. Also is expecting filled 'AYON_API_KEY'
    but that can be filled afterwards with calling 'login' method.
    """

    def __init__(
        self,
        site_id=None,
        client_version=None,
        default_settings_variant=None,
        ssl_verify=None,
        cert=None,
    ):
        url = self.get_url()
        token = self.get_token()

        super(GlobalServerAPI, self).__init__(
            url,
            token,
            site_id,
            client_version,
            default_settings_variant,
            ssl_verify,
            cert,
            # We want to make sure that server and api key validation
            #   happens all the time in 'GlobalServerAPI'.
            create_session=False,
        )
        self.validate_server_availability()
        self.create_session()

    def login(self, username, password):
        """Login to the server or change user.

        If user is the same as current user and token is available the
        login is skipped.

        """
        previous_token = self._access_token
        super(GlobalServerAPI, self).login(username, password)
        if self.has_valid_token and previous_token != self._access_token:
            os.environ[SERVER_API_ENV_KEY] = self._access_token

    @staticmethod
    def get_url():
        return os.environ.get(SERVER_URL_ENV_KEY)

    @staticmethod
    def get_token():
        return os.environ.get(SERVER_API_ENV_KEY)

    @staticmethod
    def set_environments(url, token):
        """Change url and token environemnts in currently running process.

        Args:
            url (str): New server url.
            token (str): User's token.

        """
        os.environ[SERVER_URL_ENV_KEY] = url or ""
        os.environ[SERVER_API_ENV_KEY] = token or ""


class GlobalContext:
    """Singleton connection holder.

    Goal is to avoid create connection on import which can be dangerous in
    some cases.

    """
    _connection = None

    @classmethod
    def is_connection_created(cls):
        return cls._connection is not None

    @classmethod
    def change_token(cls, url, token):
        GlobalServerAPI.set_environments(url, token)
        if cls._connection is None:
            return

        if cls._connection.get_base_url() == url:
            cls._connection.set_token(token)
        else:
            cls.close_connection()

    @classmethod
    def close_connection(cls):
        if cls._connection is not None:
            cls._connection.close_session()
        cls._connection = None

    @classmethod
    def create_connection(cls, *args, **kwargs):
        if cls._connection is not None:
            cls.close_connection()
        cls._connection = GlobalServerAPI(*args, **kwargs)
        return cls._connection

    @classmethod
    def get_server_api_connection(cls):
        if cls._connection is None:
            cls.create_connection()
        return cls._connection


class ServiceContext:
    """Helper for services running under server.

    When service is running from server the process receives information about
    connection from environment variables. This class helps to initialize the
    values without knowing environment variables (that may change over time).

    All what must be done is to call 'init_service' function/method. The
    arguments are for cases when the service is running in specific environment
    and their values are e.g. loaded from private file or for testing purposes.

    """
    token = None
    server_url = None
    addon_name = None
    addon_version = None
    service_name = None

    @classmethod
    def init_service(
        cls,
        token=None,
        server_url=None,
        addon_name=None,
        addon_version=None,
        service_name=None,
        connect=True
    ):
        token = token or os.environ.get("AYON_API_KEY")
        server_url = server_url or os.environ.get("AYON_SERVER_URL")
        if not server_url:
            raise FailedServiceInit("URL to server is not set")

        if not token:
            raise FailedServiceInit(
                "Token to server {} is not set".format(server_url)
            )

        addon_name = addon_name or os.environ.get("AYON_ADDON_NAME")
        addon_version = addon_version or os.environ.get("AYON_ADDON_VERSION")
        service_name = service_name or os.environ.get("AYON_SERVICE_NAME")

        cls.token = token
        cls.server_url = server_url
        cls.addon_name = addon_name
        cls.addon_version = addon_version
        cls.service_name = service_name or socket.gethostname()

        # Make sure required environments for GlobalServerAPI are set
        GlobalServerAPI.set_environments(cls.server_url, cls.token)

        if connect:
            print("Connecting to server \"{}\"".format(server_url))
            con = GlobalContext.get_server_api_connection()
            user = con.get_user()
            print("Logged in as user \"{}\"".format(user["name"]))


def init_service(*args, **kwargs):
    """Initialize current connection from service.

    The service expect specific environment variables. The variables must all
    be set to make the connection work as a service.

    """
    ServiceContext.init_service(*args, **kwargs)


def get_service_addon_name():
    """Name of addon which initialized service connection.

    Service context must be initialized to be able to use this function. Call
    'init_service' on you service start to do so.

    Returns:
        Union[str, None]: Name of addon or None.

    """
    return ServiceContext.addon_name


def get_service_addon_version():
    """Version of addon which initialized service connection.

    Service context must be initialized to be able to use this function. Call
    'init_service' on you service start to do so.

    Returns:
        Union[str, None]: Version of addon or None.

    """
    return ServiceContext.addon_version


def get_service_name():
    """Name of service.

    Service context must be initialized to be able to use this function. Call
    'init_service' on you service start to do so.

    Returns:
        Union[str, None]: Name of service if service was registered.

    """
    return ServiceContext.service_name


def get_service_addon_settings(project_name=None):
    """Addon settings of service which initialized service.

    Service context must be initialized to be able to use this function. Call
    'init_service' on you service start to do so.

    Args:
        project_name (Optional[str]): Project name.

    Returns:
        Dict[str, Any]: Addon settings.

    Raises:
        ValueError: When service was not initialized.

    """
    addon_name = get_service_addon_name()
    addon_version = get_service_addon_version()
    if addon_name is None or addon_version is None:
        raise ValueError("Service is not initialized")
    return get_addon_settings(
        addon_name, addon_version, project_name=project_name
    )


def is_connection_created():
    """Is global connection created.

    Returns:
        bool: True if connection was connected.

    """
    return GlobalContext.is_connection_created()


def create_connection(site_id=None, client_version=None):
    """Create global connection.

    Args:
        site_id (str): Machine site id/name.
        client_version (str): Desktop app version.

    Returns:
        GlobalServerAPI: Created connection.

    """
    return GlobalContext.create_connection(site_id, client_version)


def close_connection():
    """Close global connection if is connected."""
    GlobalContext.close_connection()


def change_token(url, token):
    """Change connection token for url.

    This function can be also used to change url.

    Args:
        url (str): Server url.
        token (str): API key token.

    """
    GlobalContext.change_token(url, token)


def set_environments(url, token):
    """Set global environments for global connection.

    Args:
        url (Union[str, None]): Url to server or None to unset environments.
        token (Union[str, None]): API key token to be used for connection.

    """
    GlobalServerAPI.set_environments(url, token)


def get_server_api_connection():
    """Access to global scope object of GlobalServerAPI.

    This access expect to have set environment variables 'AYON_SERVER_URL'
    and 'AYON_API_KEY'.

    Returns:
        GlobalServerAPI: Object of connection to server.

    """
    return GlobalContext.get_server_api_connection()


def get_default_settings_variant():
    """Default variant used for settings.

    Returns:
        Union[str, None]: name of variant or None.

    """
    if not GlobalContext.is_connection_created():
        return _get_default_settings_variant()
    con = get_server_api_connection()
    return con.get_default_settings_variant()


# ------------------------------------------------
#     This content is generated automatically.
# ------------------------------------------------
def get_base_url():
    con = get_server_api_connection()
    return con.get_base_url()


def get_rest_url():
    con = get_server_api_connection()
    return con.get_rest_url()


def get_ssl_verify():
    """Enable ssl verification.

    Returns:
        bool: Current state of ssl verification.

    """
    con = get_server_api_connection()
    return con.get_ssl_verify()


def set_ssl_verify(
    ssl_verify,
):
    """Change ssl verification state.

    Args:
        ssl_verify (Union[bool, str, None]): Enabled/disable
            ssl verification, can be a path to file.

    """
    con = get_server_api_connection()
    return con.set_ssl_verify(
        ssl_verify=ssl_verify,
    )


def get_cert():
    """Current cert file used for connection to server.

    Returns:
        Union[str, None]: Path to cert file.

    """
    con = get_server_api_connection()
    return con.get_cert()


def set_cert(
    cert,
):
    """Change cert file used for connection to server.

    Args:
        cert (Union[str, None]): Path to cert file.

    """
    con = get_server_api_connection()
    return con.set_cert(
        cert=cert,
    )


def get_timeout():
    """Current value for requests timeout.

    Returns:
        float: Timeout value in seconds.

    """
    con = get_server_api_connection()
    return con.get_timeout()


def set_timeout(
    timeout,
):
    """Change timeout value for requests.

    Args:
        timeout (Union[float, None]): Timeout value in seconds.

    """
    con = get_server_api_connection()
    return con.set_timeout(
        timeout=timeout,
    )


def get_max_retries():
    """Current value for requests max retries.

    Returns:
        int: Max retries value.

    """
    con = get_server_api_connection()
    return con.get_max_retries()


def set_max_retries(
    max_retries,
):
    """Change max retries value for requests.

    Args:
        max_retries (Union[int, None]): Max retries value.

    """
    con = get_server_api_connection()
    return con.set_max_retries(
        max_retries=max_retries,
    )


def is_service_user():
    """Check if connection is using service API key.

    Returns:
        bool: Used api key belongs to service user.

    """
    con = get_server_api_connection()
    return con.is_service_user()


def get_site_id():
    """Site id used for connection.

    Site id tells server from which machine/site is connection created and
    is used for default site overrides when settings are received.

    Returns:
        Union[str, None]: Site id value or None if not filled.

    """
    con = get_server_api_connection()
    return con.get_site_id()


def set_site_id(
    site_id,
):
    """Change site id of connection.

    Behave as specific site for server. It affects default behavior of
    settings getter methods.

    Args:
        site_id (Union[str, None]): Site id value, or 'None' to unset.

    """
    con = get_server_api_connection()
    return con.set_site_id(
        site_id=site_id,
    )


def get_client_version():
    """Version of client used to connect to server.

    Client version is AYON client build desktop application.

    Returns:
        str: Client version string used in connection.

    """
    con = get_server_api_connection()
    return con.get_client_version()


def set_client_version(
    client_version,
):
    """Set version of client used to connect to server.

    Client version is AYON client build desktop application.

    Args:
        client_version (Union[str, None]): Client version string.

    """
    con = get_server_api_connection()
    return con.set_client_version(
        client_version=client_version,
    )


def set_default_settings_variant(
    variant,
):
    """Change default variant for addon settings.

    Note:
        It is recommended to set only 'production' or 'staging' variants
            as default variant.

    Args:
        variant (str): Settings variant name. It is possible to use
            'production', 'staging' or name of dev bundle.

    """
    con = get_server_api_connection()
    return con.set_default_settings_variant(
        variant=variant,
    )


def get_sender():
    """Sender used to send requests.

    Returns:
        Union[str, None]: Sender name or None.

    """
    con = get_server_api_connection()
    return con.get_sender()


def set_sender(
    sender,
):
    """Change sender used for requests.

    Args:
        sender (Union[str, None]): Sender name or None.

    """
    con = get_server_api_connection()
    return con.set_sender(
        sender=sender,
    )


def get_sender_type():
    """Sender type used to send requests.

    Sender type is supported since AYON server 1.5.5 .

    Returns:
        Union[str, None]: Sender type or None.

    """
    con = get_server_api_connection()
    return con.get_sender_type()


def set_sender_type(
    sender_type,
):
    """Change sender type used for requests.

    Args:
        sender_type (Union[str, None]): Sender type or None.

    """
    con = get_server_api_connection()
    return con.set_sender_type(
        sender_type=sender_type,
    )


def get_info():
    """Get information about current used api key.

    By default, the 'info' contains only 'uptime' and 'version'. With
    logged user info also contains information about user and machines on
    which was logged in.

    Todos:
        Use this method for validation of token instead of 'get_user'.

    Returns:
        dict[str, Any]: Information from server.

    """
    con = get_server_api_connection()
    return con.get_info()


def get_server_version():
    """Get server version.

    Version should match semantic version (https://semver.org/).

    Returns:
        str: Server version.

    """
    con = get_server_api_connection()
    return con.get_server_version()


def get_server_version_tuple():
    """Get server version as tuple.

    Version should match semantic version (https://semver.org/).

    This function only returns first three numbers of version.

    Returns:
        Tuple[int, int, int, Union[str, None], Union[str, None]]: Server
            version.

    """
    con = get_server_api_connection()
    return con.get_server_version_tuple()


def get_users(
    project_name=None,
    usernames=None,
    fields=None,
):
    """Get Users.

    Only administrators and managers can fetch all users. For other users
        it is required to pass in 'project_name' filter.

    Args:
        project_name (Optional[str]): Project name.
        usernames (Optional[Iterable[str]]): Filter by usernames.
        fields (Optional[Iterable[str]]): Fields to be queried
            for users.

    Returns:
        Generator[dict[str, Any]]: Queried users.

    """
    con = get_server_api_connection()
    return con.get_users(
        project_name=project_name,
        usernames=usernames,
        fields=fields,
    )


def get_user_by_name(
    username,
    project_name=None,
    fields=None,
):
    """Get user by name using GraphQl.

    Only administrators and managers can fetch all users. For other users
        it is required to pass in 'project_name' filter.

    Args:
        username (str): Username.
        project_name (Optional[str]): Define scope of project.
        fields (Optional[Iterable[str]]): Fields to be queried
            for users.

    Returns:
        Union[dict[str, Any], None]: User info or None if user is not
            found.

    """
    con = get_server_api_connection()
    return con.get_user_by_name(
        username=username,
        project_name=project_name,
        fields=fields,
    )


def get_user(
    username=None,
):
    """Get user info using REST endpoit.

    Args:
        username (Optional[str]): Username.

    Returns:
        Union[dict[str, Any], None]: User info or None if user is not
            found.

    """
    con = get_server_api_connection()
    return con.get_user(
        username=username,
    )


def raw_post(
    entrypoint,
    **kwargs,
):
    con = get_server_api_connection()
    return con.raw_post(
        entrypoint=entrypoint,
        **kwargs,
    )


def raw_put(
    entrypoint,
    **kwargs,
):
    con = get_server_api_connection()
    return con.raw_put(
        entrypoint=entrypoint,
        **kwargs,
    )


def raw_patch(
    entrypoint,
    **kwargs,
):
    con = get_server_api_connection()
    return con.raw_patch(
        entrypoint=entrypoint,
        **kwargs,
    )


def raw_get(
    entrypoint,
    **kwargs,
):
    con = get_server_api_connection()
    return con.raw_get(
        entrypoint=entrypoint,
        **kwargs,
    )


def raw_delete(
    entrypoint,
    **kwargs,
):
    con = get_server_api_connection()
    return con.raw_delete(
        entrypoint=entrypoint,
        **kwargs,
    )


def post(
    entrypoint,
    **kwargs,
):
    con = get_server_api_connection()
    return con.post(
        entrypoint=entrypoint,
        **kwargs,
    )


def put(
    entrypoint,
    **kwargs,
):
    con = get_server_api_connection()
    return con.put(
        entrypoint=entrypoint,
        **kwargs,
    )


def patch(
    entrypoint,
    **kwargs,
):
    con = get_server_api_connection()
    return con.patch(
        entrypoint=entrypoint,
        **kwargs,
    )


def get(
    entrypoint,
    **kwargs,
):
    con = get_server_api_connection()
    return con.get(
        entrypoint=entrypoint,
        **kwargs,
    )


def delete(
    entrypoint,
    **kwargs,
):
    con = get_server_api_connection()
    return con.delete(
        entrypoint=entrypoint,
        **kwargs,
    )


def get_event(
    event_id,
):
    """Query full event data by id.

    Events received using event server do not contain full information. To
    get the full event information is required to receive it explicitly.

    Args:
        event_id (str): Event id.

    Returns:
        dict[str, Any]: Full event data.

    """
    con = get_server_api_connection()
    return con.get_event(
        event_id=event_id,
    )


def get_events(
    topics=None,
    event_ids=None,
    project_names=None,
    states=None,
    users=None,
    include_logs=None,
    has_children=None,
    newer_than=None,
    older_than=None,
    fields=None,
):
    """Get events from server with filtering options.

    Notes:
        Not all event happen on a project.

    Args:
        topics (Optional[Iterable[str]]): Name of topics.
        event_ids (Optional[Iterable[str]]): Event ids.
        project_names (Optional[Iterable[str]]): Project on which
            event happened.
        states (Optional[Iterable[str]]): Filtering by states.
        users (Optional[Iterable[str]]): Filtering by users
            who created/triggered an event.
        include_logs (Optional[bool]): Query also log events.
        has_children (Optional[bool]): Event is with/without children
            events. If 'None' then all events are returned, default.
        newer_than (Optional[str]): Return only events newer than given
            iso datetime string.
        older_than (Optional[str]): Return only events older than given
            iso datetime string.
        fields (Optional[Iterable[str]]): Fields that should be received
            for each event.

    Returns:
        Generator[dict[str, Any]]: Available events matching filters.

    """
    con = get_server_api_connection()
    return con.get_events(
        topics=topics,
        event_ids=event_ids,
        project_names=project_names,
        states=states,
        users=users,
        include_logs=include_logs,
        has_children=has_children,
        newer_than=newer_than,
        older_than=older_than,
        fields=fields,
    )


def update_event(
    event_id,
    sender=None,
    project_name=None,
    username=None,
    status=None,
    description=None,
    summary=None,
    payload=None,
    progress=None,
    retries=None,
):
    """Update event data.

    Args:
        event_id (str): Event id.
        sender (Optional[str]): New sender of event.
        project_name (Optional[str]): New project name.
        username (Optional[str]): New username.
        status (Optional[str]): New event status. Enum: "pending",
            "in_progress", "finished", "failed", "aborted", "restarted"
        description (Optional[str]): New description.
        summary (Optional[dict[str, Any]]): New summary.
        payload (Optional[dict[str, Any]]): New payload.
        progress (Optional[int]): New progress. Range [0-100].
        retries (Optional[int]): New retries.

    """
    con = get_server_api_connection()
    return con.update_event(
        event_id=event_id,
        sender=sender,
        project_name=project_name,
        username=username,
        status=status,
        description=description,
        summary=summary,
        payload=payload,
        progress=progress,
        retries=retries,
    )


def dispatch_event(
    topic,
    sender=None,
    event_hash=None,
    project_name=None,
    username=None,
    depends_on=None,
    description=None,
    summary=None,
    payload=None,
    finished=True,
    store=True,
    dependencies=None,
):
    """Dispatch event to server.

    Args:
        topic (str): Event topic used for filtering of listeners.
        sender (Optional[str]): Sender of event.
        event_hash (Optional[str]): Event hash.
        project_name (Optional[str]): Project name.
        depends_on (Optional[str]): Add dependency to another event.
        username (Optional[str]): Username which triggered event.
        description (Optional[str]): Description of event.
        summary (Optional[dict[str, Any]]): Summary of event that can
            be used for simple filtering on listeners.
        payload (Optional[dict[str, Any]]): Full payload of event data with
            all details.
        finished (Optional[bool]): Mark event as finished on dispatch.
        store (Optional[bool]): Store event in event queue for possible
            future processing otherwise is event send only
            to active listeners.
        dependencies (Optional[list[str]]): Deprecated.
            List of event id dependencies.

    Returns:
        RestApiResponse: Response from server.

    """
    con = get_server_api_connection()
    return con.dispatch_event(
        topic=topic,
        sender=sender,
        event_hash=event_hash,
        project_name=project_name,
        username=username,
        depends_on=depends_on,
        description=description,
        summary=summary,
        payload=payload,
        finished=finished,
        store=store,
        dependencies=dependencies,
    )


def delete_event(
    event_id: str,
):
    """Delete event by id.

    Supported since AYON server 1.6.0.

    Args:
        event_id (str): Event id.

    Returns:
        RestApiResponse: Response from server.

    """
    con = get_server_api_connection()
    return con.delete_event(
        event_id=event_id,
    )


def enroll_event_job(
    source_topic,
    target_topic,
    sender,
    description=None,
    sequential=None,
    events_filter=None,
    max_retries=None,
    ignore_older_than=None,
    ignore_sender_types=None,
):
    """Enroll job based on events.

    Enroll will find first unprocessed event with 'source_topic' and will
    create new event with 'target_topic' for it and return the new event
    data.

    Use 'sequential' to control that only single target event is created
    at same time. Creation of new target events is blocked while there is
    at least one unfinished event with target topic, when set to 'True'.
    This helps when order of events matter and more than one process using
    the same target is running at the same time.

    Make sure the new event has updated status to '"finished"' status
    when you're done with logic

    Target topic should not clash with other processes/services.

    Created target event have 'dependsOn' key where is id of source topic.

    Use-case:
        - Service 1 is creating events with topic 'my.leech'
        - Service 2 process 'my.leech' and uses target topic 'my.process'
            - this service can run on 1-n machines
            - all events must be processed in a sequence by their creation
                time and only one event can be processed at a time
            - in this case 'sequential' should be set to 'True' so only
                one machine is actually processing events, but if one goes
                down there are other that can take place
        - Service 3 process 'my.leech' and uses target topic 'my.discover'
            - this service can run on 1-n machines
            - order of events is not important
            - 'sequential' should be 'False'

    Args:
        source_topic (str): Source topic to enroll.
        target_topic (str): Topic of dependent event.
        sender (str): Identifier of sender (e.g. service name or username).
        description (Optional[str]): Human readable text shown
            in target event.
        sequential (Optional[bool]): The source topic must be processed
            in sequence.
        events_filter (Optional[dict[str, Any]]): Filtering conditions
            to filter the source event. For more technical specifications
            look to server backed 'ayon_server.sqlfilter.Filter'.
            TODO: Add example of filters.
        max_retries (Optional[int]): How many times can be event retried.
            Default value is based on server (3 at the time of this PR).
        ignore_older_than (Optional[int]): Ignore events older than
            given number in days.
        ignore_sender_types (Optional[List[str]]): Ignore events triggered
            by given sender types.

    Returns:
        Union[None, dict[str, Any]]: None if there is no event matching
            filters. Created event with 'target_topic'.

    """
    con = get_server_api_connection()
    return con.enroll_event_job(
        source_topic=source_topic,
        target_topic=target_topic,
        sender=sender,
        description=description,
        sequential=sequential,
        events_filter=events_filter,
        max_retries=max_retries,
        ignore_older_than=ignore_older_than,
        ignore_sender_types=ignore_sender_types,
    )


<<<<<<< HEAD
def get_activities(*args, **kwargs):
    """Get activities from server with filtering options.

    Args:
        project_name (str): Project on which activities happened.
        activity_ids (Optional[Iterable[str]]): Activity ids.
        activity_types (Optional[Iterable[ActivityType]]): Activity types.
        entity_ids (Optional[Iterable[str]]): Entity ids.
        entity_names (Optional[Iterable[str]]): Entity names.
        entity_type (Optional[str]): Entity type.
        changed_after (Optional[str]): Return only activities changed
            after given iso datetime string.
        changed_before (Optional[str]): Return only activities changed
            before given iso datetime string.
        reference_types (Optional[Iterable[ActivityReferenceType]]):
            Reference types filter. Defaults to `['origin']`.
        fields (Optional[Iterable[str]]): Fields that should be received
            for each activity.

    Returns:
        Generator[dict[str, Any]]: Available activities matching filters.

    """
    con = get_server_api_connection()
    return con.get_activities(*args, **kwargs)


def get_activity_by_id(*args, **kwargs):
    """Get activity by id.

    Args:
        project_name (str): Project on which activity happened.
        activity_id (str): Activity id.
        fields (Optional[Iterable[str]]): Fields that should be received
            for each activity.

    Returns:
        Optional[Dict[str, Any]]: Activity data or None if activity is not
            found.

    """
    con = get_server_api_connection()
    return con.get_activity_by_id(*args, **kwargs)


def create_activity(*args, **kwargs):
    """Create activity on a project.

    Args:
        project_name (str): Project on which activity happened.
        entity_id (str): Entity id.
        entity_type (str): Entity type.
        activity_type (ActivityType): Activity type.
        activity_id (Optional[str]): Activity id.
        body (Optional[str]): Activity body.
        file_ids (Optional[List[str]]): List of file ids attached
            to activity.
        timestamp (Optional[str]): Activity timestamp.
        data (Optional[Dict[str, Any]]): Additional data.

    Returns:
        Dict[str, str]: Data with activity id.

    """
    con = get_server_api_connection()
    return con.create_activity(*args, **kwargs)


def update_activity(*args, **kwargs):
    """Update activity by id.

    Args:
        project_name (str): Project on which activity happened.
        activity_id (str): Activity id.
        body (str): Activity body.
        file_ids (Optional[List[str]]): List of file ids attached
            to activity.
        append_file_ids (Optional[bool]): Append file ids to existing
            list of file ids.
        data (Optional[Dict[str, Any]]): Update data in activity.

    """
    con = get_server_api_connection()
    return con.update_activity(*args, **kwargs)


def delete_activity(*args, **kwargs):
    """Delete activity by id.

    Args:
        project_name (str): Project on which activity happened.
        activity_id (str): Activity id to remove.

    """
    con = get_server_api_connection()
    return con.delete_activity(*args, **kwargs)


def download_file_to_stream(*args, **kwargs):
=======
def download_file_to_stream(
    endpoint,
    stream,
    chunk_size=None,
    progress=None,
):
>>>>>>> a3259c15
    """Download file from AYON server to IOStream.

    Endpoint can be full url (must start with 'base_url' of api object).

    Progress object can be used to track download. Can be used when
    download happens in thread and other thread want to catch changes over
    time.

    Todos:
        Use retries and timeout.
        Return RestApiResponse.

    Args:
        endpoint (str): Endpoint or URL to file that should be downloaded.
        stream (Union[io.BytesIO, BinaryIO]): Stream where output will
            be stored.
        chunk_size (Optional[int]): Size of chunks that are received
            in single loop.
        progress (Optional[TransferProgress]): Object that gives ability
            to track download progress.

    """
    con = get_server_api_connection()
    return con.download_file_to_stream(
        endpoint=endpoint,
        stream=stream,
        chunk_size=chunk_size,
        progress=progress,
    )


def download_file(
    endpoint,
    filepath,
    chunk_size=None,
    progress=None,
):
    """Download file from AYON server.

    Endpoint can be full url (must start with 'base_url' of api object).

    Progress object can be used to track download. Can be used when
    download happens in thread and other thread want to catch changes over
    time.

    Todos:
        Use retries and timeout.
        Return RestApiResponse.

    Args:
        endpoint (str): Endpoint or URL to file that should be downloaded.
        filepath (str): Path where file will be downloaded.
        chunk_size (Optional[int]): Size of chunks that are received
            in single loop.
        progress (Optional[TransferProgress]): Object that gives ability
            to track download progress.

    """
    con = get_server_api_connection()
    return con.download_file(
        endpoint=endpoint,
        filepath=filepath,
        chunk_size=chunk_size,
        progress=progress,
    )


def upload_file_from_stream(
    endpoint,
    stream,
    progress,
    request_type,
    **kwargs,
):
    """Upload file to server from bytes.

    Todos:
        Use retries and timeout.
        Return RestApiResponse.

    Args:
        endpoint (str): Endpoint or url where file will be uploaded.
        stream (Union[io.BytesIO, BinaryIO]): File content stream.
        progress (Optional[TransferProgress]): Object that gives ability
            to track upload progress.
        request_type (Optional[RequestType]): Type of request that will
            be used to upload file.
        **kwargs (Any): Additional arguments that will be passed
            to request function.

    Returns:
        requests.Response: Response object

    """
    con = get_server_api_connection()
    return con.upload_file_from_stream(
        endpoint=endpoint,
        stream=stream,
        progress=progress,
        request_type=request_type,
        **kwargs,
    )


def upload_file(
    endpoint,
    filepath,
    progress=None,
    request_type=None,
    **kwargs,
):
    """Upload file to server.

    Todos:
        Use retries and timeout.
        Return RestApiResponse.

    Args:
        endpoint (str): Endpoint or url where file will be uploaded.
        filepath (str): Source filepath.
        progress (Optional[TransferProgress]): Object that gives ability
            to track upload progress.
        request_type (Optional[RequestType]): Type of request that will
            be used to upload file.
        **kwargs (Any): Additional arguments that will be passed
            to request function.

    Returns:
        requests.Response: Response object

    """
    con = get_server_api_connection()
    return con.upload_file(
        endpoint=endpoint,
        filepath=filepath,
        progress=progress,
        request_type=request_type,
        **kwargs,
    )


def upload_reviewable(
    project_name,
    version_id,
    filepath,
    label=None,
    content_type=None,
    filename=None,
    progress=None,
    headers=None,
    **kwargs,
):
    """Upload reviewable file to server.

    Args:
        project_name (str): Project name.
        version_id (str): Version id.
        filepath (str): Reviewable file path to upload.
        label (Optional[str]): Reviewable label. Filled automatically
            server side with filename.
        content_type (Optional[str]): MIME type of the file.
        filename (Optional[str]): User as original filename. Filename from
            'filepath' is used when not filled.
        progress (Optional[TransferProgress]): Progress.
        headers (Optional[Dict[str, Any]]): Headers.

    Returns:
        RestApiResponse: Server response.

    """
    con = get_server_api_connection()
    return con.upload_reviewable(
        project_name=project_name,
        version_id=version_id,
        filepath=filepath,
        label=label,
        content_type=content_type,
        filename=filename,
        progress=progress,
        headers=headers,
        **kwargs,
    )


def trigger_server_restart():
    """Trigger server restart.

    Restart may be required when a change of specific value happened on
    server.

    """
    con = get_server_api_connection()
    return con.trigger_server_restart()


def query_graphql(
    query,
    variables=None,
):
    """Execute GraphQl query.

    Args:
        query (str): GraphQl query string.
        variables (Optional[dict[str, Any]): Variables that can be
            used in query.

    Returns:
        GraphQlResponse: Response from server.

    """
    con = get_server_api_connection()
    return con.query_graphql(
        query=query,
        variables=variables,
    )


def get_graphql_schema():
    con = get_server_api_connection()
    return con.get_graphql_schema()


def get_server_schema():
    """Get server schema with info, url paths, components etc.

    Todos:
        Cache schema - How to find out it is outdated?

    Returns:
        dict[str, Any]: Full server schema.

    """
    con = get_server_api_connection()
    return con.get_server_schema()


def get_schemas():
    """Get components schema.

    Name of components does not match entity type names e.g. 'project' is
    under 'ProjectModel'. We should find out some mapping. Also, there
    are properties which don't have information about reference to object
    e.g. 'config' has just object definition without reference schema.

    Returns:
        dict[str, Any]: Component schemas.

    """
    con = get_server_api_connection()
    return con.get_schemas()


def get_attributes_schema(
    use_cache=True,
):
    con = get_server_api_connection()
    return con.get_attributes_schema(
        use_cache=use_cache,
    )


def reset_attributes_schema():
    con = get_server_api_connection()
    return con.reset_attributes_schema()


def set_attribute_config(
    attribute_name,
    data,
    scope,
    position=None,
    builtin=False,
):
    con = get_server_api_connection()
    return con.set_attribute_config(
        attribute_name=attribute_name,
        data=data,
        scope=scope,
        position=position,
        builtin=builtin,
    )


def remove_attribute_config(
    attribute_name,
):
    """Remove attribute from server.

    This can't be un-done, please use carefully.

    Args:
        attribute_name (str): Name of attribute to remove.

    """
    con = get_server_api_connection()
    return con.remove_attribute_config(
        attribute_name=attribute_name,
    )


def get_attributes_for_type(
    entity_type,
):
    """Get attribute schemas available for an entity type.

    Example::

        ```
        # Example attribute schema
        {
            # Common
            "type": "integer",
            "title": "Clip Out",
            "description": null,
            "example": 1,
            "default": 1,
            # These can be filled based on value of 'type'
            "gt": null,
            "ge": null,
            "lt": null,
            "le": null,
            "minLength": null,
            "maxLength": null,
            "minItems": null,
            "maxItems": null,
            "regex": null,
            "enum": null
        }
        ```

    Args:
        entity_type (str): Entity type for which should be attributes
            received.

    Returns:
        dict[str, dict[str, Any]]: Attribute schemas that are available
            for entered entity type.

    """
    con = get_server_api_connection()
    return con.get_attributes_for_type(
        entity_type=entity_type,
    )


def get_attributes_fields_for_type(
    entity_type,
):
    """Prepare attribute fields for entity type.

    Returns:
        set[str]: Attributes fields for entity type.

    """
    con = get_server_api_connection()
    return con.get_attributes_fields_for_type(
        entity_type=entity_type,
    )


def get_default_fields_for_type(
    entity_type,
):
    """Default fields for entity type.

    Returns most of commonly used fields from server.

    Args:
        entity_type (str): Name of entity type.

    Returns:
        set[str]: Fields that should be queried from server.

    """
    con = get_server_api_connection()
    return con.get_default_fields_for_type(
        entity_type=entity_type,
    )


def get_addons_info(
    details=True,
):
    """Get information about addons available on server.

    Args:
        details (Optional[bool]): Detailed data with information how
            to get client code.

    """
    con = get_server_api_connection()
    return con.get_addons_info(
        details=details,
    )


def get_addon_endpoint(
    addon_name,
    addon_version,
    *subpaths,
):
    """Calculate endpoint to addon route.

    Examples:

        >>> api = ServerAPI("https://your.url.com")
        >>> api.get_addon_url(
        ...     "example", "1.0.0", "private", "my.zip")
        'addons/example/1.0.0/private/my.zip'

    Args:
        addon_name (str): Name of addon.
        addon_version (str): Version of addon.
        *subpaths (str): Any amount of subpaths that are added to
            addon url.

    Returns:
        str: Final url.

    """
    con = get_server_api_connection()
    return con.get_addon_endpoint(
        addon_name=addon_name,
        addon_version=addon_version,
        *subpaths,
    )


def get_addon_url(
    addon_name,
    addon_version,
    *subpaths,
    use_rest=True,
):
    """Calculate url to addon route.

    Examples:

        >>> api = ServerAPI("https://your.url.com")
        >>> api.get_addon_url(
        ...     "example", "1.0.0", "private", "my.zip")
        'https://your.url.com/api/addons/example/1.0.0/private/my.zip'

    Args:
        addon_name (str): Name of addon.
        addon_version (str): Version of addon.
        *subpaths (str): Any amount of subpaths that are added to
            addon url.
        use_rest (Optional[bool]): Use rest endpoint.

    Returns:
        str: Final url.

    """
    con = get_server_api_connection()
    return con.get_addon_url(
        addon_name=addon_name,
        addon_version=addon_version,
        *subpaths,
        use_rest=use_rest,
    )


def download_addon_private_file(
    addon_name,
    addon_version,
    filename,
    destination_dir,
    destination_filename=None,
    chunk_size=None,
    progress=None,
):
    """Download a file from addon private files.

    This method requires to have authorized token available. Private files
    are not under '/api' restpoint.

    Args:
        addon_name (str): Addon name.
        addon_version (str): Addon version.
        filename (str): Filename in private folder on server.
        destination_dir (str): Where the file should be downloaded.
        destination_filename (Optional[str]): Name of destination
            filename. Source filename is used if not passed.
        chunk_size (Optional[int]): Download chunk size.
        progress (Optional[TransferProgress]): Object that gives ability
            to track download progress.

    Returns:
        str: Filepath to downloaded file.

    """
    con = get_server_api_connection()
    return con.download_addon_private_file(
        addon_name=addon_name,
        addon_version=addon_version,
        filename=filename,
        destination_dir=destination_dir,
        destination_filename=destination_filename,
        chunk_size=chunk_size,
        progress=progress,
    )


def get_installers(
    version=None,
    platform_name=None,
):
    """Information about desktop application installers on server.

    Desktop application installers are helpers to download/update AYON
    desktop application for artists.

    Args:
        version (Optional[str]): Filter installers by version.
        platform_name (Optional[str]): Filter installers by platform name.

    Returns:
        list[dict[str, Any]]:

    """
    con = get_server_api_connection()
    return con.get_installers(
        version=version,
        platform_name=platform_name,
    )


def create_installer(
    filename,
    version,
    python_version,
    platform_name,
    python_modules,
    runtime_python_modules,
    checksum,
    checksum_algorithm,
    file_size,
    sources=None,
):
    """Create new installer information on server.

    This step will create only metadata. Make sure to upload installer
        to the server using 'upload_installer' method.

    Runtime python modules are modules that are required to run AYON
        desktop application, but are not added to PYTHONPATH for any
        subprocess.

    Args:
        filename (str): Installer filename.
        version (str): Version of installer.
        python_version (str): Version of Python.
        platform_name (str): Name of platform.
        python_modules (dict[str, str]): Python modules that are available
            in installer.
        runtime_python_modules (dict[str, str]): Runtime python modules
            that are available in installer.
        checksum (str): Installer file checksum.
        checksum_algorithm (str): Type of checksum used to create checksum.
        file_size (int): File size.
        sources (Optional[list[dict[str, Any]]]): List of sources that
            can be used to download file.

    """
    con = get_server_api_connection()
    return con.create_installer(
        filename=filename,
        version=version,
        python_version=python_version,
        platform_name=platform_name,
        python_modules=python_modules,
        runtime_python_modules=runtime_python_modules,
        checksum=checksum,
        checksum_algorithm=checksum_algorithm,
        file_size=file_size,
        sources=sources,
    )


def update_installer(
    filename,
    sources,
):
    """Update installer information on server.

    Args:
        filename (str): Installer filename.
        sources (list[dict[str, Any]]): List of sources that
            can be used to download file. Fully replaces existing sources.

    """
    con = get_server_api_connection()
    return con.update_installer(
        filename=filename,
        sources=sources,
    )


def delete_installer(
    filename,
):
    """Delete installer from server.

    Args:
        filename (str): Installer filename.

    """
    con = get_server_api_connection()
    return con.delete_installer(
        filename=filename,
    )


def download_installer(
    filename,
    dst_filepath,
    chunk_size=None,
    progress=None,
):
    """Download installer file from server.

    Args:
        filename (str): Installer filename.
        dst_filepath (str): Destination filepath.
        chunk_size (Optional[int]): Download chunk size.
        progress (Optional[TransferProgress]): Object that gives ability
            to track download progress.

    """
    con = get_server_api_connection()
    return con.download_installer(
        filename=filename,
        dst_filepath=dst_filepath,
        chunk_size=chunk_size,
        progress=progress,
    )


def upload_installer(
    src_filepath,
    dst_filename,
    progress=None,
):
    """Upload installer file to server.

    Args:
        src_filepath (str): Source filepath.
        dst_filename (str): Destination filename.
        progress (Optional[TransferProgress]): Object that gives ability
            to track download progress.

    Returns:
        requests.Response: Response object.

    """
    con = get_server_api_connection()
    return con.upload_installer(
        src_filepath=src_filepath,
        dst_filename=dst_filename,
        progress=progress,
    )


def get_dependency_packages():
    """Information about dependency packages on server.

    To download dependency package, use 'download_dependency_package'
    method and pass in 'filename'.

    Example data structure::

        {
            "packages": [
                {
                    "filename": str,
                    "platform": str,
                    "checksum": str,
                    "checksumAlgorithm": str,
                    "size": int,
                    "sources": list[dict[str, Any]],
                    "supportedAddons": dict[str, str],
                    "pythonModules": dict[str, str]
                }
            ]
        }

    Returns:
        dict[str, Any]: Information about dependency packages known for
            server.

    """
    con = get_server_api_connection()
    return con.get_dependency_packages()


def create_dependency_package(
    filename,
    python_modules,
    source_addons,
    installer_version,
    checksum,
    checksum_algorithm,
    file_size,
    sources=None,
    platform_name=None,
):
    """Create dependency package on server.

    The package will be created on a server, it is also required to upload
    the package archive file (using :meth:`upload_dependency_package`).

    Args:
        filename (str): Filename of dependency package.
        python_modules (dict[str, str]): Python modules in dependency
            package::

                {"<module name>": "<module version>", ...}

        source_addons (dict[str, str]): Name of addons for which is
            dependency package created::

                {"<addon name>": "<addon version>", ...}

        installer_version (str): Version of installer for which was
            package created.
        checksum (str): Checksum of archive file where dependencies are.
        checksum_algorithm (str): Algorithm used to calculate checksum.
        file_size (Optional[int]): Size of file.
        sources (Optional[list[dict[str, Any]]]): Information about
            sources from where it is possible to get file.
        platform_name (Optional[str]): Name of platform for which is
            dependency package targeted. Default value is
            current platform.

    """
    con = get_server_api_connection()
    return con.create_dependency_package(
        filename=filename,
        python_modules=python_modules,
        source_addons=source_addons,
        installer_version=installer_version,
        checksum=checksum,
        checksum_algorithm=checksum_algorithm,
        file_size=file_size,
        sources=sources,
        platform_name=platform_name,
    )


def update_dependency_package(
    filename,
    sources,
):
    """Update dependency package metadata on server.

    Args:
        filename (str): Filename of dependency package.
        sources (list[dict[str, Any]]): Information about
            sources from where it is possible to get file. Fully replaces
            existing sources.

    """
    con = get_server_api_connection()
    return con.update_dependency_package(
        filename=filename,
        sources=sources,
    )


def delete_dependency_package(
    filename,
    platform_name=None,
):
    """Remove dependency package for specific platform.

    Args:
        filename (str): Filename of dependency package.
        platform_name (Optional[str]): Deprecated.

    """
    con = get_server_api_connection()
    return con.delete_dependency_package(
        filename=filename,
        platform_name=platform_name,
    )


def download_dependency_package(
    src_filename,
    dst_directory,
    dst_filename,
    platform_name=None,
    chunk_size=None,
    progress=None,
):
    """Download dependency package from server.

    This method requires to have authorized token available. The package
    is only downloaded.

    Args:
        src_filename (str): Filename of dependency pacakge.
            For server version 0.2.0 and lower it is name of package
            to download.
        dst_directory (str): Where the file should be downloaded.
        dst_filename (str): Name of destination filename.
        platform_name (Optional[str]): Deprecated.
        chunk_size (Optional[int]): Download chunk size.
        progress (Optional[TransferProgress]): Object that gives ability
            to track download progress.

    Returns:
        str: Filepath to downloaded file.

    """
    con = get_server_api_connection()
    return con.download_dependency_package(
        src_filename=src_filename,
        dst_directory=dst_directory,
        dst_filename=dst_filename,
        platform_name=platform_name,
        chunk_size=chunk_size,
        progress=progress,
    )


def upload_dependency_package(
    src_filepath,
    dst_filename,
    platform_name=None,
    progress=None,
):
    """Upload dependency package to server.

    Args:
        src_filepath (str): Path to a package file.
        dst_filename (str): Dependency package filename or name of package
            for server version 0.2.0 or lower. Must be unique.
        platform_name (Optional[str]): Deprecated.
        progress (Optional[TransferProgress]): Object to keep track about
            upload state.

    """
    con = get_server_api_connection()
    return con.upload_dependency_package(
        src_filepath=src_filepath,
        dst_filename=dst_filename,
        platform_name=platform_name,
        progress=progress,
    )


def delete_addon(
    addon_name: str,
    purge: Optional[bool] = None,
):
    """Delete addon from server.

    Delete all versions of addon from server.

    Args:
        addon_name (str): Addon name.
        purge (Optional[bool]): Purge all data related to the addon.

    """
    con = get_server_api_connection()
    return con.delete_addon(
        addon_name=addon_name,
        purge=purge,
    )


def delete_addon_version(
    addon_name: str,
    addon_version: str,
    purge: Optional[bool] = None,
):
    """Delete addon version from server.

    Delete all versions of addon from server.

    Args:
        addon_name (str): Addon name.
        addon_version (str): Addon version.
        purge (Optional[bool]): Purge all data related to the addon.

    """
    con = get_server_api_connection()
    return con.delete_addon_version(
        addon_name=addon_name,
        addon_version=addon_version,
        purge=purge,
    )


def upload_addon_zip(
    src_filepath,
    progress=None,
):
    """Upload addon zip file to server.

    File is validated on server. If it is valid, it is installed. It will
        create an event job which can be tracked (tracking part is not
        implemented yet).

    Example output::

        {'eventId': 'a1bfbdee27c611eea7580242ac120003'}

    Args:
        src_filepath (str): Path to a zip file.
        progress (Optional[TransferProgress]): Object to keep track about
            upload state.

    Returns:
        dict[str, Any]: Response data from server.

    """
    con = get_server_api_connection()
    return con.upload_addon_zip(
        src_filepath=src_filepath,
        progress=progress,
    )


def get_bundles():
    """Server bundles with basic information.

    This is example output::

        {
            "bundles": [
                {
                    "name": "my_bundle",
                    "createdAt": "2023-06-12T15:37:02.420260",
                    "installerVersion": "1.0.0",
                    "addons": {
                        "core": "1.2.3"
                    },
                    "dependencyPackages": {
                        "windows": "a_windows_package123.zip",
                        "linux": "a_linux_package123.zip",
                        "darwin": "a_mac_package123.zip"
                    },
                    "isProduction": False,
                    "isStaging": False
                }
            ],
            "productionBundle": "my_bundle",
            "stagingBundle": "test_bundle"
        }

    Returns:
        dict[str, Any]: Server bundles with basic information.

    """
    con = get_server_api_connection()
    return con.get_bundles()


def create_bundle(
    name,
    addon_versions,
    installer_version,
    dependency_packages=None,
    is_production=None,
    is_staging=None,
    is_dev=None,
    dev_active_user=None,
    dev_addons_config=None,
):
    """Create bundle on server.

    Bundle cannot be changed once is created. Only isProduction, isStaging
    and dependency packages can change after creation. In case dev bundle
    is created, it is possible to change anything, but it is not possible
    to mark bundle as dev and production or staging at the same time.

    Development addon config can define custom path to client code. It is
    used only for dev bundles.

    Example of 'dev_addons_config'::

        ```json
        {
            "core": {
                "enabled": true,
                "path": "/path/to/ayon-core/client"
            }
        }
        ```

    Args:
        name (str): Name of bundle.
        addon_versions (dict[str, str]): Addon versions.
        installer_version (Union[str, None]): Installer version.
        dependency_packages (Optional[dict[str, str]]): Dependency
            package names. Keys are platform names and values are name of
            packages.
        is_production (Optional[bool]): Bundle will be marked as
            production.
        is_staging (Optional[bool]): Bundle will be marked as staging.
        is_dev (Optional[bool]): Bundle will be marked as dev.
        dev_active_user (Optional[str]): Username that will be assigned
            to dev bundle. Can be used only if 'is_dev' is set to 'True'.
        dev_addons_config (Optional[dict[str, Any]]): Configuration for
            dev addons. Can be used only if 'is_dev' is set to 'True'.

    """
    con = get_server_api_connection()
    return con.create_bundle(
        name=name,
        addon_versions=addon_versions,
        installer_version=installer_version,
        dependency_packages=dependency_packages,
        is_production=is_production,
        is_staging=is_staging,
        is_dev=is_dev,
        dev_active_user=dev_active_user,
        dev_addons_config=dev_addons_config,
    )


def update_bundle(
    bundle_name,
    addon_versions=None,
    installer_version=None,
    dependency_packages=None,
    is_production=None,
    is_staging=None,
    is_dev=None,
    dev_active_user=None,
    dev_addons_config=None,
):
    """Update bundle on server.

    Dependency packages can be update only for single platform. Others
    will be left untouched. Use 'None' value to unset dependency package
    from bundle.

    Args:
        bundle_name (str): Name of bundle.
        addon_versions (Optional[dict[str, str]]): Addon versions,
            possible only for dev bundles.
        installer_version (Optional[str]): Installer version, possible
            only for dev bundles.
        dependency_packages (Optional[dict[str, str]]): Dependency pacakge
            names that should be used with the bundle.
        is_production (Optional[bool]): Bundle will be marked as
            production.
        is_staging (Optional[bool]): Bundle will be marked as staging.
        is_dev (Optional[bool]): Bundle will be marked as dev.
        dev_active_user (Optional[str]): Username that will be assigned
            to dev bundle. Can be used only for dev bundles.
        dev_addons_config (Optional[dict[str, Any]]): Configuration for
            dev addons. Can be used only for dev bundles.

    """
    con = get_server_api_connection()
    return con.update_bundle(
        bundle_name=bundle_name,
        addon_versions=addon_versions,
        installer_version=installer_version,
        dependency_packages=dependency_packages,
        is_production=is_production,
        is_staging=is_staging,
        is_dev=is_dev,
        dev_active_user=dev_active_user,
        dev_addons_config=dev_addons_config,
    )


def check_bundle_compatibility(
    name,
    addon_versions,
    installer_version,
    dependency_packages=None,
    is_production=None,
    is_staging=None,
    is_dev=None,
    dev_active_user=None,
    dev_addons_config=None,
):
    """Check bundle compatibility.

    Can be used as per-flight validation before creating bundle.

    Args:
        name (str): Name of bundle.
        addon_versions (dict[str, str]): Addon versions.
        installer_version (Union[str, None]): Installer version.
        dependency_packages (Optional[dict[str, str]]): Dependency
            package names. Keys are platform names and values are name of
            packages.
        is_production (Optional[bool]): Bundle will be marked as
            production.
        is_staging (Optional[bool]): Bundle will be marked as staging.
        is_dev (Optional[bool]): Bundle will be marked as dev.
        dev_active_user (Optional[str]): Username that will be assigned
            to dev bundle. Can be used only if 'is_dev' is set to 'True'.
        dev_addons_config (Optional[dict[str, Any]]): Configuration for
            dev addons. Can be used only if 'is_dev' is set to 'True'.

    Returns:
        Dict[str, Any]: Server response, with 'success' and 'issues'.

    """
    con = get_server_api_connection()
    return con.check_bundle_compatibility(
        name=name,
        addon_versions=addon_versions,
        installer_version=installer_version,
        dependency_packages=dependency_packages,
        is_production=is_production,
        is_staging=is_staging,
        is_dev=is_dev,
        dev_active_user=dev_active_user,
        dev_addons_config=dev_addons_config,
    )


def delete_bundle(
    bundle_name,
):
    """Delete bundle from server.

    Args:
        bundle_name (str): Name of bundle to delete.

    """
    con = get_server_api_connection()
    return con.delete_bundle(
        bundle_name=bundle_name,
    )


def get_project_anatomy_presets():
    """Anatomy presets available on server.

    Content has basic information about presets. Example output::

        [
            {
                "name": "netflix_VFX",
                "primary": false,
                "version": "1.0.0"
            },
            {
                ...
            },
            ...
        ]

    Returns:
        list[dict[str, str]]: Anatomy presets available on server.

    """
    con = get_server_api_connection()
    return con.get_project_anatomy_presets()


def get_default_anatomy_preset_name():
    """Name of default anatomy preset.

    Primary preset is used as default preset. But when primary preset is
    not set a built-in is used instead. Built-in preset is named '_'.

    Returns:
        str: Name of preset that can be used by
            'get_project_anatomy_preset'.

    """
    con = get_server_api_connection()
    return con.get_default_anatomy_preset_name()


def get_project_anatomy_preset(
    preset_name=None,
):
    """Anatomy preset values by name.

    Get anatomy preset values by preset name. Primary preset is returned
    if preset name is set to 'None'.

    Args:
        preset_name (Optional[str]): Preset name.

    Returns:
        dict[str, Any]: Anatomy preset values.

    """
    con = get_server_api_connection()
    return con.get_project_anatomy_preset(
        preset_name=preset_name,
    )


def get_build_in_anatomy_preset():
    """Get built-in anatomy preset.

    Returns:
        dict[str, Any]: Built-in anatomy preset.

    """
    con = get_server_api_connection()
    return con.get_build_in_anatomy_preset()


def get_project_root_overrides(
    project_name,
):
    """Root overrides per site name.

    Method is based on logged user and can't be received for any other
        user on server.

    Output will contain only roots per site id used by logged user.

    Args:
        project_name (str): Name of project.

    Returns:
         dict[str, dict[str, str]]: Root values by root name by site id.

    """
    con = get_server_api_connection()
    return con.get_project_root_overrides(
        project_name=project_name,
    )


def get_project_roots_by_site(
    project_name,
):
    """Root overrides per site name.

    Method is based on logged user and can't be received for any other
    user on server.

    Output will contain only roots per site id used by logged user.

    Deprecated:
        Use 'get_project_root_overrides' instead. Function
            deprecated since 1.0.6

    Args:
        project_name (str): Name of project.

    Returns:
         dict[str, dict[str, str]]: Root values by root name by site id.

    """
    con = get_server_api_connection()
    return con.get_project_roots_by_site(
        project_name=project_name,
    )


def get_project_root_overrides_by_site_id(
    project_name,
    site_id=None,
):
    """Root overrides for site.

    If site id is not passed a site set in current api object is used
    instead.

    Args:
        project_name (str): Name of project.
        site_id (Optional[str]): Site id for which want to receive
            site overrides.

    Returns:
        dict[str, str]: Root values by root name or None if
            site does not have overrides.

    """
    con = get_server_api_connection()
    return con.get_project_root_overrides_by_site_id(
        project_name=project_name,
        site_id=site_id,
    )


def get_project_roots_for_site(
    project_name,
    site_id=None,
):
    """Root overrides for site.

    If site id is not passed a site set in current api object is used
    instead.

    Deprecated:
        Use 'get_project_root_overrides_by_site_id' instead. Function
            deprecated since 1.0.6
    Args:
        project_name (str): Name of project.
        site_id (Optional[str]): Site id for which want to receive
            site overrides.

    Returns:
        dict[str, str]: Root values by root name, root name is not
            available if it does not have overrides.

    """
    con = get_server_api_connection()
    return con.get_project_roots_for_site(
        project_name=project_name,
        site_id=site_id,
    )


def get_project_roots_by_site_id(
    project_name,
    site_id=None,
):
    """Root values for a site.

    If site id is not passed a site set in current api object is used
    instead. If site id is not available, default roots are returned
    for current platform.

    Args:
        project_name (str): Name of project.
        site_id (Optional[str]): Site id for which want to receive
            root values.

    Returns:
        dict[str, str]: Root values.

    """
    con = get_server_api_connection()
    return con.get_project_roots_by_site_id(
        project_name=project_name,
        site_id=site_id,
    )


def get_project_roots_by_platform(
    project_name,
    platform_name=None,
):
    """Root values for a site.

    If platform name is not passed current platform name is used instead.

    This function does return root values without site overrides. It is
        possible to use the function to receive default root values.

    Args:
        project_name (str): Name of project.
        platform_name (Optional[Literal["windows", "linux", "darwin"]]):
            Platform name for which want to receive root values. Current
            platform name is used if not passed.

    Returns:
        dict[str, str]: Root values.

    """
    con = get_server_api_connection()
    return con.get_project_roots_by_platform(
        project_name=project_name,
        platform_name=platform_name,
    )


def get_addon_settings_schema(
    addon_name,
    addon_version,
    project_name=None,
):
    """Sudio/Project settings schema of an addon.

    Project schema may look differently as some enums are based on project
    values.

    Args:
        addon_name (str): Name of addon.
        addon_version (str): Version of addon.
        project_name (Optional[str]): Schema for specific project or
            default studio schemas.

    Returns:
        dict[str, Any]: Schema of studio/project settings.

    """
    con = get_server_api_connection()
    return con.get_addon_settings_schema(
        addon_name=addon_name,
        addon_version=addon_version,
        project_name=project_name,
    )


def get_addon_site_settings_schema(
    addon_name,
    addon_version,
):
    """Site settings schema of an addon.

    Args:
        addon_name (str): Name of addon.
        addon_version (str): Version of addon.

    Returns:
        dict[str, Any]: Schema of site settings.

    """
    con = get_server_api_connection()
    return con.get_addon_site_settings_schema(
        addon_name=addon_name,
        addon_version=addon_version,
    )


def get_addon_studio_settings(
    addon_name,
    addon_version,
    variant=None,
):
    """Addon studio settings.

    Receive studio settings for specific version of an addon.

    Args:
        addon_name (str): Name of addon.
        addon_version (str): Version of addon.
        variant (Optional[Literal['production', 'staging']]): Name of
            settings variant. Used 'default_settings_variant' by default.

    Returns:
       dict[str, Any]: Addon settings.

    """
    con = get_server_api_connection()
    return con.get_addon_studio_settings(
        addon_name=addon_name,
        addon_version=addon_version,
        variant=variant,
    )


def get_addon_project_settings(
    addon_name,
    addon_version,
    project_name,
    variant=None,
    site_id=None,
    use_site=True,
):
    """Addon project settings.

    Receive project settings for specific version of an addon. The settings
    may be with site overrides when enabled.

    Site id is filled with current connection site id if not passed. To
    make sure any site id is used set 'use_site' to 'False'.

    Args:
        addon_name (str): Name of addon.
        addon_version (str): Version of addon.
        project_name (str): Name of project for which the settings are
            received.
        variant (Optional[Literal['production', 'staging']]): Name of
            settings variant. Used 'default_settings_variant' by default.
        site_id (Optional[str]): Name of site which is used for site
            overrides. Is filled with connection 'site_id' attribute
            if not passed.
        use_site (Optional[bool]): To force disable option of using site
            overrides set to 'False'. In that case won't be applied
            any site overrides.

    Returns:
        dict[str, Any]: Addon settings.

    """
    con = get_server_api_connection()
    return con.get_addon_project_settings(
        addon_name=addon_name,
        addon_version=addon_version,
        project_name=project_name,
        variant=variant,
        site_id=site_id,
        use_site=use_site,
    )


def get_addon_settings(
    addon_name,
    addon_version,
    project_name=None,
    variant=None,
    site_id=None,
    use_site=True,
):
    """Receive addon settings.

    Receive addon settings based on project name value. Some arguments may
    be ignored if 'project_name' is set to 'None'.

    Args:
        addon_name (str): Name of addon.
        addon_version (str): Version of addon.
        project_name (Optional[str]): Name of project for which the
            settings are received. A studio settings values are received
            if is 'None'.
        variant (Optional[Literal['production', 'staging']]): Name of
            settings variant. Used 'default_settings_variant' by default.
        site_id (Optional[str]): Name of site which is used for site
            overrides. Is filled with connection 'site_id' attribute
            if not passed.
        use_site (Optional[bool]): To force disable option of using
            site overrides set to 'False'. In that case won't be applied
            any site overrides.

    Returns:
        dict[str, Any]: Addon settings.

    """
    con = get_server_api_connection()
    return con.get_addon_settings(
        addon_name=addon_name,
        addon_version=addon_version,
        project_name=project_name,
        variant=variant,
        site_id=site_id,
        use_site=use_site,
    )


def get_addon_site_settings(
    addon_name,
    addon_version,
    site_id=None,
):
    """Site settings of an addon.

    If site id is not available an empty dictionary is returned.

    Args:
        addon_name (str): Name of addon.
        addon_version (str): Version of addon.
        site_id (Optional[str]): Name of site for which should be settings
            returned. using 'site_id' attribute if not passed.

    Returns:
        dict[str, Any]: Site settings.

    """
    con = get_server_api_connection()
    return con.get_addon_site_settings(
        addon_name=addon_name,
        addon_version=addon_version,
        site_id=site_id,
    )


def get_bundle_settings(
    bundle_name=None,
    project_name=None,
    variant=None,
    site_id=None,
    use_site=True,
):
    """Get complete set of settings for given data.

    If project is not passed then studio settings are returned. If variant
    is not passed 'default_settings_variant' is used. If bundle name is
    not passed then current production/staging bundle is used, based on
    variant value.

    Output contains addon settings and site settings in single dictionary.

    Todos:
        - test how it behaves if there is not any bundle.
        - test how it behaves if there is not any production/staging
            bundle.

    Example output::

        {
            "addons": [
                {
                    "name": "addon-name",
                    "version": "addon-version",
                    "settings": {...},
                    "siteSettings": {...}
                }
            ]
        }

    Returns:
        dict[str, Any]: All settings for single bundle.

    """
    con = get_server_api_connection()
    return con.get_bundle_settings(
        bundle_name=bundle_name,
        project_name=project_name,
        variant=variant,
        site_id=site_id,
        use_site=use_site,
    )


def get_addons_studio_settings(
    bundle_name=None,
    variant=None,
    site_id=None,
    use_site=True,
    only_values=True,
):
    """All addons settings in one bulk.

    Warnings:
        Behavior of this function changed with AYON server version 0.3.0.
            Structure of output from server changed. If using
            'only_values=True' then output should be same as before.

    Args:
        bundle_name (Optional[str]): Name of bundle for which should be
            settings received.
        variant (Optional[Literal['production', 'staging']]): Name of
            settings variant. Used 'default_settings_variant' by default.
        site_id (Optional[str]): Site id for which want to receive
            site overrides.
        use_site (bool): To force disable option of using site overrides
            set to 'False'. In that case won't be applied any site
            overrides.
        only_values (Optional[bool]): Output will contain only settings
            values without metadata about addons.

    Returns:
        dict[str, Any]: Settings of all addons on server.

    """
    con = get_server_api_connection()
    return con.get_addons_studio_settings(
        bundle_name=bundle_name,
        variant=variant,
        site_id=site_id,
        use_site=use_site,
        only_values=only_values,
    )


def get_addons_project_settings(
    project_name,
    bundle_name=None,
    variant=None,
    site_id=None,
    use_site=True,
    only_values=True,
):
    """Project settings of all addons.

    Server returns information about used addon versions, so full output
    looks like:

    ```json
        {
            "settings": {...},
            "addons": {...}
        }
    ```

    The output can be limited to only values. To do so is 'only_values'
    argument which is by default set to 'True'. In that case output
    contains only value of 'settings' key.

    Warnings:
        Behavior of this function changed with AYON server version 0.3.0.
            Structure of output from server changed. If using
            'only_values=True' then output should be same as before.

    Args:
        project_name (str): Name of project for which are settings
            received.
        bundle_name (Optional[str]): Name of bundle for which should be
            settings received.
        variant (Optional[Literal['production', 'staging']]): Name of
            settings variant. Used 'default_settings_variant' by default.
        site_id (Optional[str]): Site id for which want to receive
            site overrides.
        use_site (bool): To force disable option of using site overrides
            set to 'False'. In that case won't be applied any site
            overrides.
        only_values (Optional[bool]): Output will contain only settings
            values without metadata about addons.

    Returns:
        dict[str, Any]: Settings of all addons on server for passed
            project.

    """
    con = get_server_api_connection()
    return con.get_addons_project_settings(
        project_name=project_name,
        bundle_name=bundle_name,
        variant=variant,
        site_id=site_id,
        use_site=use_site,
        only_values=only_values,
    )


def get_addons_settings(
    bundle_name=None,
    project_name=None,
    variant=None,
    site_id=None,
    use_site=True,
    only_values=True,
):
    """Universal function to receive all addon settings.

    Based on 'project_name' will receive studio settings or project
    settings. In case project is not passed is 'site_id' ignored.

    Warnings:
        Behavior of this function changed with AYON server version 0.3.0.
            Structure of output from server changed. If using
            'only_values=True' then output should be same as before.

    Args:
        bundle_name (Optional[str]): Name of bundle for which should be
            settings received.
        project_name (Optional[str]): Name of project for which should be
            settings received.
        variant (Optional[Literal['production', 'staging']]): Name of
            settings variant. Used 'default_settings_variant' by default.
        site_id (Optional[str]): Id of site for which want to receive
            site overrides.
        use_site (Optional[bool]): To force disable option of using site
            overrides set to 'False'. In that case won't be applied
            any site overrides.
        only_values (Optional[bool]): Only settings values will be
            returned. By default, is set to 'True'.

    """
    con = get_server_api_connection()
    return con.get_addons_settings(
        bundle_name=bundle_name,
        project_name=project_name,
        variant=variant,
        site_id=site_id,
        use_site=use_site,
        only_values=only_values,
    )


def get_secrets():
    """Get all secrets.

    Example output::

        [
            {
                "name": "secret_1",
                "value": "secret_value_1",
            },
            {
                "name": "secret_2",
                "value": "secret_value_2",
            }
        ]

    Returns:
        list[dict[str, str]]: List of secret entities.

    """
    con = get_server_api_connection()
    return con.get_secrets()


def get_secret(
    secret_name,
):
    """Get secret by name.

    Example output::

        {
            "name": "secret_name",
            "value": "secret_value",
        }

    Args:
        secret_name (str): Name of secret.

    Returns:
        dict[str, str]: Secret entity data.

    """
    con = get_server_api_connection()
    return con.get_secret(
        secret_name=secret_name,
    )


def save_secret(
    secret_name,
    secret_value,
):
    """Save secret.

    This endpoint can create and update secret.

    Args:
        secret_name (str): Name of secret.
        secret_value (str): Value of secret.

    """
    con = get_server_api_connection()
    return con.save_secret(
        secret_name=secret_name,
        secret_value=secret_value,
    )


def delete_secret(
    secret_name,
):
    """Delete secret by name.

    Args:
        secret_name (str): Name of secret to delete.

    """
    con = get_server_api_connection()
    return con.delete_secret(
        secret_name=secret_name,
    )


def get_rest_project(
    project_name,
):
    """Query project by name.

    This call returns project with anatomy data.

    Args:
        project_name (str): Name of project.

    Returns:
        Union[dict[str, Any], None]: Project entity data or 'None' if
            project was not found.

    """
    con = get_server_api_connection()
    return con.get_rest_project(
        project_name=project_name,
    )


def get_rest_projects(
    active=True,
    library=None,
):
    """Query available project entities.

    User must be logged in.

    Args:
        active (Optional[bool]): Filter active/inactive projects. Both
            are returned if 'None' is passed.
        library (Optional[bool]): Filter standard/library projects. Both
            are returned if 'None' is passed.

    Returns:
        Generator[dict[str, Any]]: Available projects.

    """
    con = get_server_api_connection()
    return con.get_rest_projects(
        active=active,
        library=library,
    )


def get_rest_entity_by_id(
    project_name,
    entity_type,
    entity_id,
):
    """Get entity using REST on a project by its id.

    Args:
        project_name (str): Name of project where entity is.
        entity_type (Literal["folder", "task", "product", "version"]): The
            entity type which should be received.
        entity_id (str): Id of entity.

    Returns:
        dict[str, Any]: Received entity data.

    """
    con = get_server_api_connection()
    return con.get_rest_entity_by_id(
        project_name=project_name,
        entity_type=entity_type,
        entity_id=entity_id,
    )


def get_rest_folder(
    project_name,
    folder_id,
):
    con = get_server_api_connection()
    return con.get_rest_folder(
        project_name=project_name,
        folder_id=folder_id,
    )


def get_rest_folders(
    project_name,
    include_attrib=False,
):
    """Get simplified flat list of all project folders.

    Get all project folders in single REST call. This can be faster than
        using 'get_folders' method which is using GraphQl, but does not
        allow any filtering, and set of fields is defined
        by server backend.

    Example::

        [
            {
                "id": "112233445566",
                "parentId": "112233445567",
                "path": "/root/parent/child",
                "parents": ["root", "parent"],
                "name": "child",
                "label": "Child",
                "folderType": "Folder",
                "hasTasks": False,
                "hasChildren": False,
                "taskNames": [
                    "Compositing",
                ],
                "status": "In Progress",
                "attrib": {},
                "ownAttrib": [],
                "updatedAt": "2023-06-12T15:37:02.420260",
            },
            ...
        ]

    Args:
        project_name (str): Project name.
        include_attrib (Optional[bool]): Include attribute values
            in output. Slower to query.

    Returns:
        list[dict[str, Any]]: List of folder entities.

    """
    con = get_server_api_connection()
    return con.get_rest_folders(
        project_name=project_name,
        include_attrib=include_attrib,
    )


def get_rest_task(
    project_name,
    task_id,
):
    con = get_server_api_connection()
    return con.get_rest_task(
        project_name=project_name,
        task_id=task_id,
    )


def get_rest_product(
    project_name,
    product_id,
):
    con = get_server_api_connection()
    return con.get_rest_product(
        project_name=project_name,
        product_id=product_id,
    )


def get_rest_version(
    project_name,
    version_id,
):
    con = get_server_api_connection()
    return con.get_rest_version(
        project_name=project_name,
        version_id=version_id,
    )


def get_rest_representation(
    project_name,
    representation_id,
):
    con = get_server_api_connection()
    return con.get_rest_representation(
        project_name=project_name,
        representation_id=representation_id,
    )


def get_project_names(
    active=True,
    library=None,
):
    """Receive available project names.

    User must be logged in.

    Args:
        active (Optional[bool]): Filter active/inactive projects. Both
            are returned if 'None' is passed.
        library (Optional[bool]): Filter standard/library projects. Both
            are returned if 'None' is passed.

    Returns:
        list[str]: List of available project names.

    """
    con = get_server_api_connection()
    return con.get_project_names(
        active=active,
        library=library,
    )


def get_projects(
    active=True,
    library=None,
    fields=None,
    own_attributes=False,
):
    """Get projects.

    Args:
        active (Optional[bool]): Filter active or inactive projects.
            Filter is disabled when 'None' is passed.
        library (Optional[bool]): Filter library projects. Filter is
            disabled when 'None' is passed.
        fields (Optional[Iterable[str]]): fields to be queried
            for project.
        own_attributes (Optional[bool]): Attribute values that are
            not explicitly set on entity will have 'None' value.

    Returns:
        Generator[dict[str, Any]]: Queried projects.

    """
    con = get_server_api_connection()
    return con.get_projects(
        active=active,
        library=library,
        fields=fields,
        own_attributes=own_attributes,
    )


def get_project(
    project_name,
    fields=None,
    own_attributes=False,
):
    """Get project.

    Args:
        project_name (str): Name of project.
        fields (Optional[Iterable[str]]): fields to be queried
            for project.
        own_attributes (Optional[bool]): Attribute values that are
            not explicitly set on entity will have 'None' value.

    Returns:
        Union[dict[str, Any], None]: Project entity data or None
            if project was not found.

    """
    con = get_server_api_connection()
    return con.get_project(
        project_name=project_name,
        fields=fields,
        own_attributes=own_attributes,
    )


def get_folders_hierarchy(
    project_name,
    search_string=None,
    folder_types=None,
):
    """Get project hierarchy.

    All folders in project in hierarchy data structure.

    Example output:
        {
            "hierarchy": [
                {
                    "id": "...",
                    "name": "...",
                    "label": "...",
                    "status": "...",
                    "folderType": "...",
                    "hasTasks": False,
                    "taskNames": [],
                    "parents": [],
                    "parentId": None,
                    "children": [...children folders...]
                },
                ...
            ]
        }

    Args:
        project_name (str): Project where to look for folders.
        search_string (Optional[str]): Search string to filter folders.
        folder_types (Optional[Iterable[str]]): Folder types to filter.

    Returns:
        dict[str, Any]: Response data from server.

    """
    con = get_server_api_connection()
    return con.get_folders_hierarchy(
        project_name=project_name,
        search_string=search_string,
        folder_types=folder_types,
    )


def get_folders_rest(
    project_name,
    include_attrib=False,
):
    """Get simplified flat list of all project folders.

    Get all project folders in single REST call. This can be faster than
        using 'get_folders' method which is using GraphQl, but does not
        allow any filtering, and set of fields is defined
        by server backend.

    Example::

        [
            {
                "id": "112233445566",
                "parentId": "112233445567",
                "path": "/root/parent/child",
                "parents": ["root", "parent"],
                "name": "child",
                "label": "Child",
                "folderType": "Folder",
                "hasTasks": False,
                "hasChildren": False,
                "taskNames": [
                    "Compositing",
                ],
                "status": "In Progress",
                "attrib": {},
                "ownAttrib": [],
                "updatedAt": "2023-06-12T15:37:02.420260",
            },
            ...
        ]

    Deprecated:
        Use 'get_rest_folders' instead. Function was renamed to match
            other rest functions, like 'get_rest_folder',
            'get_rest_project' etc. .
        Will be removed in '1.0.7' or '1.1.0'.

    Args:
        project_name (str): Project name.
        include_attrib (Optional[bool]): Include attribute values
            in output. Slower to query.

    Returns:
        list[dict[str, Any]]: List of folder entities.

    """
    con = get_server_api_connection()
    return con.get_folders_rest(
        project_name=project_name,
        include_attrib=include_attrib,
    )


def get_folders(
    project_name,
    folder_ids=None,
    folder_paths=None,
    folder_names=None,
    folder_types=None,
    parent_ids=None,
    folder_path_regex=None,
    has_products=None,
    has_tasks=None,
    has_children=None,
    statuses=None,
    assignees_all=None,
    tags=None,
    active=True,
    has_links=None,
    fields=None,
    own_attributes=False,
):
    """Query folders from server.

    Todos:
        Folder name won't be unique identifier, so we should add
            folder path filtering.

    Notes:
        Filter 'active' don't have direct filter in GraphQl.

    Args:
        project_name (str): Name of project.
        folder_ids (Optional[Iterable[str]]): Folder ids to filter.
        folder_paths (Optional[Iterable[str]]): Folder paths used
            for filtering.
        folder_names (Optional[Iterable[str]]): Folder names used
            for filtering.
        folder_types (Optional[Iterable[str]]): Folder types used
            for filtering.
        parent_ids (Optional[Iterable[str]]): Ids of folder parents.
            Use 'None' if folder is direct child of project.
        folder_path_regex (Optional[str]): Folder path regex used
            for filtering.
        has_products (Optional[bool]): Filter folders with/without
            products. Ignored when None, default behavior.
        has_tasks (Optional[bool]): Filter folders with/without
            tasks. Ignored when None, default behavior.
        has_children (Optional[bool]): Filter folders with/without
            children. Ignored when None, default behavior.
        statuses (Optional[Iterable[str]]): Folder statuses used
            for filtering.
        assignees_all (Optional[Iterable[str]]): Filter by assigness
            on children tasks. Task must have all of passed assignees.
        tags (Optional[Iterable[str]]): Folder tags used
            for filtering.
        active (Optional[bool]): Filter active/inactive folders.
            Both are returned if is set to None.
        has_links (Optional[Literal[IN, OUT, ANY]]): Filter
            representations with IN/OUT/ANY links.
        fields (Optional[Iterable[str]]): Fields to be queried for
            folder. All possible folder fields are returned
            if 'None' is passed.
        own_attributes (Optional[bool]): Attribute values that are
            not explicitly set on entity will have 'None' value.

    Returns:
        Generator[dict[str, Any]]: Queried folder entities.

    """
    con = get_server_api_connection()
    return con.get_folders(
        project_name=project_name,
        folder_ids=folder_ids,
        folder_paths=folder_paths,
        folder_names=folder_names,
        folder_types=folder_types,
        parent_ids=parent_ids,
        folder_path_regex=folder_path_regex,
        has_products=has_products,
        has_tasks=has_tasks,
        has_children=has_children,
        statuses=statuses,
        assignees_all=assignees_all,
        tags=tags,
        active=active,
        has_links=has_links,
        fields=fields,
        own_attributes=own_attributes,
    )


def get_folder_by_id(
    project_name,
    folder_id,
    fields=None,
    own_attributes=False,
):
    """Query folder entity by id.

    Args:
        project_name (str): Name of project where to look for queried
            entities.
        folder_id (str): Folder id.
        fields (Optional[Iterable[str]]): Fields that should be returned.
            All fields are returned if 'None' is passed.
        own_attributes (Optional[bool]): Attribute values that are
            not explicitly set on entity will have 'None' value.

    Returns:
        Union[dict, None]: Folder entity data or None if was not found.

    """
    con = get_server_api_connection()
    return con.get_folder_by_id(
        project_name=project_name,
        folder_id=folder_id,
        fields=fields,
        own_attributes=own_attributes,
    )


def get_folder_by_path(
    project_name,
    folder_path,
    fields=None,
    own_attributes=False,
):
    """Query folder entity by path.

    Folder path is a path to folder with all parent names joined by slash.

    Args:
        project_name (str): Name of project where to look for queried
            entities.
        folder_path (str): Folder path.
        fields (Optional[Iterable[str]]): Fields that should be returned.
            All fields are returned if 'None' is passed.
        own_attributes (Optional[bool]): Attribute values that are
            not explicitly set on entity will have 'None' value.

    Returns:
        Union[dict, None]: Folder entity data or None if was not found.

    """
    con = get_server_api_connection()
    return con.get_folder_by_path(
        project_name=project_name,
        folder_path=folder_path,
        fields=fields,
        own_attributes=own_attributes,
    )


def get_folder_by_name(
    project_name,
    folder_name,
    fields=None,
    own_attributes=False,
):
    """Query folder entity by path.

    Warnings:
        Folder name is not a unique identifier of a folder. Function is
            kept for OpenPype 3 compatibility.

    Args:
        project_name (str): Name of project where to look for queried
            entities.
        folder_name (str): Folder name.
        fields (Optional[Iterable[str]]): Fields that should be returned.
            All fields are returned if 'None' is passed.
        own_attributes (Optional[bool]): Attribute values that are
            not explicitly set on entity will have 'None' value.

    Returns:
        Union[dict, None]: Folder entity data or None if was not found.

    """
    con = get_server_api_connection()
    return con.get_folder_by_name(
        project_name=project_name,
        folder_name=folder_name,
        fields=fields,
        own_attributes=own_attributes,
    )


def get_folder_ids_with_products(
    project_name,
    folder_ids=None,
):
    """Find folders which have at least one product.

    Folders that have at least one product should be immutable, so they
    should not change path -> change of name or name of any parent
    is not possible.

    Args:
        project_name (str): Name of project.
        folder_ids (Optional[Iterable[str]]): Limit folder ids filtering
            to a set of folders. If set to None all folders on project are
            checked.

    Returns:
        set[str]: Folder ids that have at least one product.

    """
    con = get_server_api_connection()
    return con.get_folder_ids_with_products(
        project_name=project_name,
        folder_ids=folder_ids,
    )


def create_folder(
    project_name,
    name,
    folder_type=None,
    parent_id=None,
    label=None,
    attrib=None,
    data=None,
    tags=None,
    status=None,
    active=None,
    thumbnail_id=None,
    folder_id=None,
):
    """Create new folder.

    Args:
        project_name (str): Project name.
        name (str): Folder name.
        folder_type (Optional[str]): Folder type.
        parent_id (Optional[str]): Parent folder id. Parent is project
            if is ``None``.
        label (Optional[str]): Label of folder.
        attrib (Optional[dict[str, Any]]): Folder attributes.
        data (Optional[dict[str, Any]]): Folder data.
        tags (Optional[Iterable[str]]): Folder tags.
        status (Optional[str]): Folder status.
        active (Optional[bool]): Folder active state.
        thumbnail_id (Optional[str]): Folder thumbnail id.
        folder_id (Optional[str]): Folder id. If not passed new id is
            generated.

    Returns:
        str: Entity id.

    """
    con = get_server_api_connection()
    return con.create_folder(
        project_name=project_name,
        name=name,
        folder_type=folder_type,
        parent_id=parent_id,
        label=label,
        attrib=attrib,
        data=data,
        tags=tags,
        status=status,
        active=active,
        thumbnail_id=thumbnail_id,
        folder_id=folder_id,
    )


def update_folder(
    project_name,
    folder_id,
    name=None,
    folder_type=None,
    parent_id=NOT_SET,
    label=NOT_SET,
    attrib=None,
    data=None,
    tags=None,
    status=None,
    active=None,
    thumbnail_id=NOT_SET,
):
    """Update folder entity on server.

    Do not pass ``parent_id``, ``label`` amd ``thumbnail_id`` if you don't
        want to change their values. Value ``None`` would unset
        their value.

    Update of ``data`` will override existing value on folder entity.

    Update of ``attrib`` does change only passed attributes. If you want
        to unset value, use ``None``.

    Args:
        project_name (str): Project name.
        folder_id (str): Folder id.
        name (Optional[str]): New name.
        folder_type (Optional[str]): New folder type.
        parent_id (Optional[Union[str, None]]): New parent folder id.
        label (Optional[Union[str, None]]): New label.
        attrib (Optional[dict[str, Any]]): New attributes.
        data (Optional[dict[str, Any]]): New data.
        tags (Optional[Iterable[str]]): New tags.
        status (Optional[str]): New status.
        active (Optional[bool]): New active state.
        thumbnail_id (Optional[Union[str, None]]): New thumbnail id.

    """
    con = get_server_api_connection()
    return con.update_folder(
        project_name=project_name,
        folder_id=folder_id,
        name=name,
        folder_type=folder_type,
        parent_id=parent_id,
        label=label,
        attrib=attrib,
        data=data,
        tags=tags,
        status=status,
        active=active,
        thumbnail_id=thumbnail_id,
    )


def delete_folder(
    project_name,
    folder_id,
    force=False,
):
    """Delete folder.

    Args:
        project_name (str): Project name.
        folder_id (str): Folder id to delete.
        force (Optional[bool]): Folder delete folder with all children
            folder, products, versions and representations.

    """
    con = get_server_api_connection()
    return con.delete_folder(
        project_name=project_name,
        folder_id=folder_id,
        force=force,
    )


def get_tasks(
    project_name,
    task_ids=None,
    task_names=None,
    task_types=None,
    folder_ids=None,
    assignees=None,
    assignees_all=None,
    statuses=None,
    tags=None,
    active=True,
    fields=None,
    own_attributes=False,
):
    """Query task entities from server.

    Args:
        project_name (str): Name of project.
        task_ids (Iterable[str]): Task ids to filter.
        task_names (Iterable[str]): Task names used for filtering.
        task_types (Iterable[str]): Task types used for filtering.
        folder_ids (Iterable[str]): Ids of task parents. Use 'None'
            if folder is direct child of project.
        assignees (Optional[Iterable[str]]): Task assignees used for
            filtering. All tasks with any of passed assignees are
            returned.
        assignees_all (Optional[Iterable[str]]): Task assignees used
            for filtering. Task must have all of passed assignees to be
            returned.
        statuses (Optional[Iterable[str]]): Task statuses used for
            filtering.
        tags (Optional[Iterable[str]]): Task tags used for
            filtering.
        active (Optional[bool]): Filter active/inactive tasks.
            Both are returned if is set to None.
        fields (Optional[Iterable[str]]): Fields to be queried for
            folder. All possible folder fields are returned
            if 'None' is passed.
        own_attributes (Optional[bool]): Attribute values that are
            not explicitly set on entity will have 'None' value.

    Returns:
        Generator[dict[str, Any]]: Queried task entities.

    """
    con = get_server_api_connection()
    return con.get_tasks(
        project_name=project_name,
        task_ids=task_ids,
        task_names=task_names,
        task_types=task_types,
        folder_ids=folder_ids,
        assignees=assignees,
        assignees_all=assignees_all,
        statuses=statuses,
        tags=tags,
        active=active,
        fields=fields,
        own_attributes=own_attributes,
    )


def get_task_by_name(
    project_name,
    folder_id,
    task_name,
    fields=None,
    own_attributes=False,
):
    """Query task entity by name and folder id.

    Args:
        project_name (str): Name of project where to look for queried
            entities.
        folder_id (str): Folder id.
        task_name (str): Task name
        fields (Optional[Iterable[str]]): Fields that should be returned.
            All fields are returned if 'None' is passed.
        own_attributes (Optional[bool]): Attribute values that are
            not explicitly set on entity will have 'None' value.

    Returns:
        Union[dict, None]: Task entity data or None if was not found.

    """
    con = get_server_api_connection()
    return con.get_task_by_name(
        project_name=project_name,
        folder_id=folder_id,
        task_name=task_name,
        fields=fields,
        own_attributes=own_attributes,
    )


def get_task_by_id(
    project_name,
    task_id,
    fields=None,
    own_attributes=False,
):
    """Query task entity by id.

    Args:
        project_name (str): Name of project where to look for queried
            entities.
        task_id (str): Task id.
        fields (Optional[Iterable[str]]): Fields that should be returned.
            All fields are returned if 'None' is passed.
        own_attributes (Optional[bool]): Attribute values that are
            not explicitly set on entity will have 'None' value.

    Returns:
        Union[dict, None]: Task entity data or None if was not found.

    """
    con = get_server_api_connection()
    return con.get_task_by_id(
        project_name=project_name,
        task_id=task_id,
        fields=fields,
        own_attributes=own_attributes,
    )


def get_tasks_by_folder_paths(
    project_name,
    folder_paths,
    task_names=None,
    task_types=None,
    assignees=None,
    assignees_all=None,
    statuses=None,
    tags=None,
    active=True,
    fields=None,
    own_attributes=False,
):
    """Query task entities from server by folder paths.

    Args:
        project_name (str): Name of project.
        folder_paths (list[str]): Folder paths.
        task_names (Iterable[str]): Task names used for filtering.
        task_types (Iterable[str]): Task types used for filtering.
        assignees (Optional[Iterable[str]]): Task assignees used for
            filtering. All tasks with any of passed assignees are
            returned.
        assignees_all (Optional[Iterable[str]]): Task assignees used
            for filtering. Task must have all of passed assignees to be
            returned.
        statuses (Optional[Iterable[str]]): Task statuses used for
            filtering.
        tags (Optional[Iterable[str]]): Task tags used for
            filtering.
        active (Optional[bool]): Filter active/inactive tasks.
            Both are returned if is set to None.
        fields (Optional[Iterable[str]]): Fields to be queried for
            folder. All possible folder fields are returned
            if 'None' is passed.
        own_attributes (Optional[bool]): Attribute values that are
            not explicitly set on entity will have 'None' value.

    Returns:
        dict[dict[str, list[dict[str, Any]]]: Task entities by
            folder path.

    """
    con = get_server_api_connection()
    return con.get_tasks_by_folder_paths(
        project_name=project_name,
        folder_paths=folder_paths,
        task_names=task_names,
        task_types=task_types,
        assignees=assignees,
        assignees_all=assignees_all,
        statuses=statuses,
        tags=tags,
        active=active,
        fields=fields,
        own_attributes=own_attributes,
    )


def get_tasks_by_folder_path(
    project_name,
    folder_path,
    task_names=None,
    task_types=None,
    assignees=None,
    assignees_all=None,
    statuses=None,
    tags=None,
    active=True,
    fields=None,
    own_attributes=False,
):
    """Query task entities from server by folder path.

    Args:
        project_name (str): Name of project.
        folder_path (str): Folder path.
        task_names (Iterable[str]): Task names used for filtering.
        task_types (Iterable[str]): Task types used for filtering.
        assignees (Optional[Iterable[str]]): Task assignees used for
            filtering. All tasks with any of passed assignees are
            returned.
        assignees_all (Optional[Iterable[str]]): Task assignees used
            for filtering. Task must have all of passed assignees to be
            returned.
        statuses (Optional[Iterable[str]]): Task statuses used for
            filtering.
        tags (Optional[Iterable[str]]): Task tags used for
            filtering.
        active (Optional[bool]): Filter active/inactive tasks.
            Both are returned if is set to None.
        fields (Optional[Iterable[str]]): Fields to be queried for
            folder. All possible folder fields are returned
            if 'None' is passed.
        own_attributes (Optional[bool]): Attribute values that are
            not explicitly set on entity will have 'None' value.

    """
    con = get_server_api_connection()
    return con.get_tasks_by_folder_path(
        project_name=project_name,
        folder_path=folder_path,
        task_names=task_names,
        task_types=task_types,
        assignees=assignees,
        assignees_all=assignees_all,
        statuses=statuses,
        tags=tags,
        active=active,
        fields=fields,
        own_attributes=own_attributes,
    )


def get_task_by_folder_path(
    project_name,
    folder_path,
    task_name,
    fields=None,
    own_attributes=False,
):
    """Query task entity by folder path and task name.

    Args:
        project_name (str): Project name.
        folder_path (str): Folder path.
        task_name (str): Task name.
        fields (Optional[Iterable[str]]): Task fields that should
            be returned.
        own_attributes (Optional[bool]): Attribute values that are
            not explicitly set on entity will have 'None' value.

    Returns:
        Union[dict[str, Any], None]: Task entity data or None if was
            not found.

    """
    con = get_server_api_connection()
    return con.get_task_by_folder_path(
        project_name=project_name,
        folder_path=folder_path,
        task_name=task_name,
        fields=fields,
        own_attributes=own_attributes,
    )


def create_task(
    project_name,
    name,
    task_type,
    folder_id,
    label=None,
    assignees=None,
    attrib=None,
    data=None,
    tags=None,
    status=None,
    active=None,
    thumbnail_id=None,
    task_id=None,
):
    """Create new task.

    Args:
        project_name (str): Project name.
        name (str): Folder name.
        task_type (str): Task type.
        folder_id (str): Parent folder id.
        label (Optional[str]): Label of folder.
        assignees (Optional[Iterable[str]]): Task assignees.
        attrib (Optional[dict[str, Any]]): Task attributes.
        data (Optional[dict[str, Any]]): Task data.
        tags (Optional[Iterable[str]]): Task tags.
        status (Optional[str]): Task status.
        active (Optional[bool]): Task active state.
        thumbnail_id (Optional[str]): Task thumbnail id.
        task_id (Optional[str]): Task id. If not passed new id is
            generated.

    Returns:
        str: Task id.

    """
    con = get_server_api_connection()
    return con.create_task(
        project_name=project_name,
        name=name,
        task_type=task_type,
        folder_id=folder_id,
        label=label,
        assignees=assignees,
        attrib=attrib,
        data=data,
        tags=tags,
        status=status,
        active=active,
        thumbnail_id=thumbnail_id,
        task_id=task_id,
    )


def update_task(
    project_name,
    task_id,
    name=None,
    task_type=None,
    folder_id=None,
    label=NOT_SET,
    assignees=None,
    attrib=None,
    data=None,
    tags=None,
    status=None,
    active=None,
    thumbnail_id=NOT_SET,
):
    """Update task entity on server.

    Do not pass ``label`` amd ``thumbnail_id`` if you don't
        want to change their values. Value ``None`` would unset
        their value.

    Update of ``data`` will override existing value on folder entity.

    Update of ``attrib`` does change only passed attributes. If you want
        to unset value, use ``None``.

    Args:
        project_name (str): Project name.
        task_id (str): Task id.
        name (Optional[str]): New name.
        task_type (Optional[str]): New task type.
        folder_id (Optional[str]): New folder id.
        label (Optional[Union[str, None]]): New label.
        assignees (Optional[str]): New assignees.
        attrib (Optional[dict[str, Any]]): New attributes.
        data (Optional[dict[str, Any]]): New data.
        tags (Optional[Iterable[str]]): New tags.
        status (Optional[str]): New status.
        active (Optional[bool]): New active state.
        thumbnail_id (Optional[Union[str, None]]): New thumbnail id.

    """
    con = get_server_api_connection()
    return con.update_task(
        project_name=project_name,
        task_id=task_id,
        name=name,
        task_type=task_type,
        folder_id=folder_id,
        label=label,
        assignees=assignees,
        attrib=attrib,
        data=data,
        tags=tags,
        status=status,
        active=active,
        thumbnail_id=thumbnail_id,
    )


def delete_task(
    project_name,
    task_id,
):
    """Delete task.

    Args:
        project_name (str): Project name.
        task_id (str): Task id to delete.

    """
    con = get_server_api_connection()
    return con.delete_task(
        project_name=project_name,
        task_id=task_id,
    )


def get_products(
    project_name,
    product_ids=None,
    product_names=None,
    folder_ids=None,
    product_types=None,
    product_name_regex=None,
    product_path_regex=None,
    names_by_folder_ids=None,
    statuses=None,
    tags=None,
    active=True,
    fields=None,
    own_attributes=_PLACEHOLDER,
):
    """Query products from server.

    Todos:
        Separate 'name_by_folder_ids' filtering to separated method. It
            cannot be combined with some other filters.

    Args:
        project_name (str): Name of project.
        product_ids (Optional[Iterable[str]]): Task ids to filter.
        product_names (Optional[Iterable[str]]): Task names used for
            filtering.
        folder_ids (Optional[Iterable[str]]): Ids of task parents.
            Use 'None' if folder is direct child of project.
        product_types (Optional[Iterable[str]]): Product types used for
            filtering.
        product_name_regex (Optional[str]): Filter products by name regex.
        product_path_regex (Optional[str]): Filter products by path regex.
            Path starts with folder path and ends with product name.
        names_by_folder_ids (Optional[dict[str, Iterable[str]]]): Product
            name filtering by folder id.
        statuses (Optional[Iterable[str]]): Product statuses used
            for filtering.
        tags (Optional[Iterable[str]]): Product tags used
            for filtering.
        active (Optional[bool]): Filter active/inactive products.
            Both are returned if is set to None.
        fields (Optional[Iterable[str]]): Fields to be queried for
            folder. All possible folder fields are returned
            if 'None' is passed.
        own_attributes (Optional[bool]): DEPRECATED: Not supported for
            products.

    Returns:
        Generator[dict[str, Any]]: Queried product entities.

    """
    con = get_server_api_connection()
    return con.get_products(
        project_name=project_name,
        product_ids=product_ids,
        product_names=product_names,
        folder_ids=folder_ids,
        product_types=product_types,
        product_name_regex=product_name_regex,
        product_path_regex=product_path_regex,
        names_by_folder_ids=names_by_folder_ids,
        statuses=statuses,
        tags=tags,
        active=active,
        fields=fields,
        own_attributes=own_attributes,
    )


def get_product_by_id(
    project_name,
    product_id,
    fields=None,
    own_attributes=_PLACEHOLDER,
):
    """Query product entity by id.

    Args:
        project_name (str): Name of project where to look for queried
            entities.
        product_id (str): Product id.
        fields (Optional[Iterable[str]]): Fields that should be returned.
            All fields are returned if 'None' is passed.
        own_attributes (Optional[bool]): DEPRECATED: Not supported for
            products.

    Returns:
        Union[dict, None]: Product entity data or None if was not found.

    """
    con = get_server_api_connection()
    return con.get_product_by_id(
        project_name=project_name,
        product_id=product_id,
        fields=fields,
        own_attributes=own_attributes,
    )


def get_product_by_name(
    project_name,
    product_name,
    folder_id,
    fields=None,
    own_attributes=_PLACEHOLDER,
):
    """Query product entity by name and folder id.

    Args:
        project_name (str): Name of project where to look for queried
            entities.
        product_name (str): Product name.
        folder_id (str): Folder id (Folder is a parent of products).
        fields (Optional[Iterable[str]]): Fields that should be returned.
            All fields are returned if 'None' is passed.
        own_attributes (Optional[bool]): DEPRECATED: Not supported for
            products.

    Returns:
        Union[dict, None]: Product entity data or None if was not found.

    """
    con = get_server_api_connection()
    return con.get_product_by_name(
        project_name=project_name,
        product_name=product_name,
        folder_id=folder_id,
        fields=fields,
        own_attributes=own_attributes,
    )


def get_product_types(
    fields=None,
):
    """Types of products.

    This is server wide information. Product types have 'name', 'icon' and
        'color'.

    Args:
        fields (Optional[Iterable[str]]): Product types fields to query.

    Returns:
        list[dict[str, Any]]: Product types information.

    """
    con = get_server_api_connection()
    return con.get_product_types(
        fields=fields,
    )


def get_project_product_types(
    project_name,
    fields=None,
):
    """Types of products available on a project.

    Filter only product types available on project.

    Args:
        project_name (str): Name of project where to look for
            product types.
        fields (Optional[Iterable[str]]): Product types fields to query.

    Returns:
        list[dict[str, Any]]: Product types information.

    """
    con = get_server_api_connection()
    return con.get_project_product_types(
        project_name=project_name,
        fields=fields,
    )


def get_product_type_names(
    project_name=None,
    product_ids=None,
):
    """Product type names.

    Warnings:
        This function will be probably removed. Matters if 'products_id'
            filter has real use-case.

    Args:
        project_name (Optional[str]): Name of project where to look for
            queried entities.
        product_ids (Optional[Iterable[str]]): Product ids filter. Can be
            used only with 'project_name'.

    Returns:
        set[str]: Product type names.

    """
    con = get_server_api_connection()
    return con.get_product_type_names(
        project_name=project_name,
        product_ids=product_ids,
    )


def create_product(
    project_name,
    name,
    product_type,
    folder_id,
    attrib=None,
    data=None,
    tags=None,
    status=None,
    active=None,
    product_id=None,
):
    """Create new product.

    Args:
        project_name (str): Project name.
        name (str): Product name.
        product_type (str): Product type.
        folder_id (str): Parent folder id.
        attrib (Optional[dict[str, Any]]): Product attributes.
        data (Optional[dict[str, Any]]): Product data.
        tags (Optional[Iterable[str]]): Product tags.
        status (Optional[str]): Product status.
        active (Optional[bool]): Product active state.
        product_id (Optional[str]): Product id. If not passed new id is
            generated.

    Returns:
        str: Product id.

    """
    con = get_server_api_connection()
    return con.create_product(
        project_name=project_name,
        name=name,
        product_type=product_type,
        folder_id=folder_id,
        attrib=attrib,
        data=data,
        tags=tags,
        status=status,
        active=active,
        product_id=product_id,
    )


def update_product(
    project_name,
    product_id,
    name=None,
    folder_id=None,
    product_type=None,
    attrib=None,
    data=None,
    tags=None,
    status=None,
    active=None,
):
    """Update product entity on server.

    Update of ``data`` will override existing value on folder entity.

    Update of ``attrib`` does change only passed attributes. If you want
        to unset value, use ``None``.

    Args:
        project_name (str): Project name.
        product_id (str): Product id.
        name (Optional[str]): New product name.
        folder_id (Optional[str]): New product id.
        product_type (Optional[str]): New product type.
        attrib (Optional[dict[str, Any]]): New product attributes.
        data (Optional[dict[str, Any]]): New product data.
        tags (Optional[Iterable[str]]): New product tags.
        status (Optional[str]): New product status.
        active (Optional[bool]): New product active state.

    """
    con = get_server_api_connection()
    return con.update_product(
        project_name=project_name,
        product_id=product_id,
        name=name,
        folder_id=folder_id,
        product_type=product_type,
        attrib=attrib,
        data=data,
        tags=tags,
        status=status,
        active=active,
    )


def delete_product(
    project_name,
    product_id,
):
    """Delete product.

    Args:
        project_name (str): Project name.
        product_id (str): Product id to delete.

    """
    con = get_server_api_connection()
    return con.delete_product(
        project_name=project_name,
        product_id=product_id,
    )


def get_versions(
    project_name,
    version_ids=None,
    product_ids=None,
    task_ids=None,
    versions=None,
    hero=True,
    standard=True,
    latest=None,
    statuses=None,
    tags=None,
    active=True,
    fields=None,
    own_attributes=_PLACEHOLDER,
):
    """Get version entities based on passed filters from server.

    Args:
        project_name (str): Name of project where to look for versions.
        version_ids (Optional[Iterable[str]]): Version ids used for
            version filtering.
        product_ids (Optional[Iterable[str]]): Product ids used for
            version filtering.
        task_ids (Optional[Iterable[str]]): Task ids used for
            version filtering.
        versions (Optional[Iterable[int]]): Versions we're interested in.
        hero (Optional[bool]): Skip hero versions when set to False.
        standard (Optional[bool]): Skip standard (non-hero) when
            set to False.
        latest (Optional[bool]): Return only latest version of standard
            versions. This can be combined only with 'standard' attribute
            set to True.
        statuses (Optional[Iterable[str]]): Representation statuses used
            for filtering.
        tags (Optional[Iterable[str]]): Representation tags used
            for filtering.
        active (Optional[bool]): Receive active/inactive entities.
            Both are returned when 'None' is passed.
        fields (Optional[Iterable[str]]): Fields to be queried
            for version. All possible folder fields are returned
            if 'None' is passed.
        own_attributes (Optional[bool]): DEPRECATED: Not supported for
            versions.

    Returns:
        Generator[dict[str, Any]]: Queried version entities.

    """
    con = get_server_api_connection()
    return con.get_versions(
        project_name=project_name,
        version_ids=version_ids,
        product_ids=product_ids,
        task_ids=task_ids,
        versions=versions,
        hero=hero,
        standard=standard,
        latest=latest,
        statuses=statuses,
        tags=tags,
        active=active,
        fields=fields,
        own_attributes=own_attributes,
    )


def get_version_by_id(
    project_name,
    version_id,
    fields=None,
    own_attributes=_PLACEHOLDER,
):
    """Query version entity by id.

    Args:
        project_name (str): Name of project where to look for queried
            entities.
        version_id (str): Version id.
        fields (Optional[Iterable[str]]): Fields that should be returned.
            All fields are returned if 'None' is passed.
        own_attributes (Optional[bool]): DEPRECATED: Not supported for
            versions.

    Returns:
        Union[dict, None]: Version entity data or None if was not found.

    """
    con = get_server_api_connection()
    return con.get_version_by_id(
        project_name=project_name,
        version_id=version_id,
        fields=fields,
        own_attributes=own_attributes,
    )


def get_version_by_name(
    project_name,
    version,
    product_id,
    fields=None,
    own_attributes=_PLACEHOLDER,
):
    """Query version entity by version and product id.

    Args:
        project_name (str): Name of project where to look for queried
            entities.
        version (int): Version of version entity.
        product_id (str): Product id. Product is a parent of version.
        fields (Optional[Iterable[str]]): Fields that should be returned.
            All fields are returned if 'None' is passed.
        own_attributes (Optional[bool]): DEPRECATED: Not supported for
            versions.

    Returns:
        Union[dict, None]: Version entity data or None if was not found.

    """
    con = get_server_api_connection()
    return con.get_version_by_name(
        project_name=project_name,
        version=version,
        product_id=product_id,
        fields=fields,
        own_attributes=own_attributes,
    )


def get_hero_version_by_id(
    project_name,
    version_id,
    fields=None,
    own_attributes=_PLACEHOLDER,
):
    """Query hero version entity by id.

    Args:
        project_name (str): Name of project where to look for queried
            entities.
        version_id (int): Hero version id.
        fields (Optional[Iterable[str]]): Fields that should be returned.
            All fields are returned if 'None' is passed.
        own_attributes (Optional[bool]): DEPRECATED: Not supported for
            versions.

    Returns:
        Union[dict, None]: Version entity data or None if was not found.

    """
    con = get_server_api_connection()
    return con.get_hero_version_by_id(
        project_name=project_name,
        version_id=version_id,
        fields=fields,
        own_attributes=own_attributes,
    )


def get_hero_version_by_product_id(
    project_name,
    product_id,
    fields=None,
    own_attributes=_PLACEHOLDER,
):
    """Query hero version entity by product id.

    Only one hero version is available on a product.

    Args:
        project_name (str): Name of project where to look for queried
            entities.
        product_id (int): Product id.
        fields (Optional[Iterable[str]]): Fields that should be returned.
            All fields are returned if 'None' is passed.
        own_attributes (Optional[bool]): DEPRECATED: Not supported for
            versions.

    Returns:
        Union[dict, None]: Version entity data or None if was not found.

    """
    con = get_server_api_connection()
    return con.get_hero_version_by_product_id(
        project_name=project_name,
        product_id=product_id,
        fields=fields,
        own_attributes=own_attributes,
    )


def get_hero_versions(
    project_name,
    product_ids=None,
    version_ids=None,
    active=True,
    fields=None,
    own_attributes=_PLACEHOLDER,
):
    """Query hero versions by multiple filters.

    Only one hero version is available on a product.

    Args:
        project_name (str): Name of project where to look for queried
            entities.
        product_ids (Optional[Iterable[str]]): Product ids.
        version_ids (Optional[Iterable[str]]): Version ids.
        active (Optional[bool]): Receive active/inactive entities.
            Both are returned when 'None' is passed.
        fields (Optional[Iterable[str]]): Fields that should be returned.
            All fields are returned if 'None' is passed.
        own_attributes (Optional[bool]): DEPRECATED: Not supported for
            versions.

    Returns:
        Union[dict, None]: Version entity data or None if was not found.

    """
    con = get_server_api_connection()
    return con.get_hero_versions(
        project_name=project_name,
        product_ids=product_ids,
        version_ids=version_ids,
        active=active,
        fields=fields,
        own_attributes=own_attributes,
    )


def get_last_versions(
    project_name,
    product_ids,
    active=True,
    fields=None,
    own_attributes=_PLACEHOLDER,
):
    """Query last version entities by product ids.

    Args:
        project_name (str): Project where to look for representation.
        product_ids (Iterable[str]): Product ids.
        active (Optional[bool]): Receive active/inactive entities.
            Both are returned when 'None' is passed.
        fields (Optional[Iterable[str]]): fields to be queried
            for representations.
        own_attributes (Optional[bool]): DEPRECATED: Not supported for
            versions.

    Returns:
        dict[str, dict[str, Any]]: Last versions by product id.

    """
    con = get_server_api_connection()
    return con.get_last_versions(
        project_name=project_name,
        product_ids=product_ids,
        active=active,
        fields=fields,
        own_attributes=own_attributes,
    )


def get_last_version_by_product_id(
    project_name,
    product_id,
    active=True,
    fields=None,
    own_attributes=_PLACEHOLDER,
):
    """Query last version entity by product id.

    Args:
        project_name (str): Project where to look for representation.
        product_id (str): Product id.
        active (Optional[bool]): Receive active/inactive entities.
            Both are returned when 'None' is passed.
        fields (Optional[Iterable[str]]): fields to be queried
            for representations.
        own_attributes (Optional[bool]): DEPRECATED: Not supported for
            versions.

    Returns:
        Union[dict[str, Any], None]: Queried version entity or None.

    """
    con = get_server_api_connection()
    return con.get_last_version_by_product_id(
        project_name=project_name,
        product_id=product_id,
        active=active,
        fields=fields,
        own_attributes=own_attributes,
    )


def get_last_version_by_product_name(
    project_name,
    product_name,
    folder_id,
    active=True,
    fields=None,
    own_attributes=_PLACEHOLDER,
):
    """Query last version entity by product name and folder id.

    Args:
        project_name (str): Project where to look for representation.
        product_name (str): Product name.
        folder_id (str): Folder id.
        active (Optional[bool]): Receive active/inactive entities.
            Both are returned when 'None' is passed.
        fields (Optional[Iterable[str]]): fields to be queried
            for representations.
        own_attributes (Optional[bool]): DEPRECATED: Not supported for
            representations.

    Returns:
        Union[dict[str, Any], None]: Queried version entity or None.

    """
    con = get_server_api_connection()
    return con.get_last_version_by_product_name(
        project_name=project_name,
        product_name=product_name,
        folder_id=folder_id,
        active=active,
        fields=fields,
        own_attributes=own_attributes,
    )


def version_is_latest(
    project_name,
    version_id,
):
    """Is version latest from a product.

    Args:
        project_name (str): Project where to look for representation.
        version_id (str): Version id.

    Returns:
        bool: Version is latest or not.

    """
    con = get_server_api_connection()
    return con.version_is_latest(
        project_name=project_name,
        version_id=version_id,
    )


def create_version(
    project_name,
    version,
    product_id,
    task_id=None,
    author=None,
    attrib=None,
    data=None,
    tags=None,
    status=None,
    active=None,
    thumbnail_id=None,
    version_id=None,
):
    """Create new version.

    Args:
        project_name (str): Project name.
        version (int): Version.
        product_id (str): Parent product id.
        task_id (Optional[str]): Parent task id.
        author (Optional[str]): Version author.
        attrib (Optional[dict[str, Any]]): Version attributes.
        data (Optional[dict[str, Any]]): Version data.
        tags (Optional[Iterable[str]]): Version tags.
        status (Optional[str]): Version status.
        active (Optional[bool]): Version active state.
        thumbnail_id (Optional[str]): Version thumbnail id.
        version_id (Optional[str]): Version id. If not passed new id is
            generated.

    Returns:
        str: Version id.

    """
    con = get_server_api_connection()
    return con.create_version(
        project_name=project_name,
        version=version,
        product_id=product_id,
        task_id=task_id,
        author=author,
        attrib=attrib,
        data=data,
        tags=tags,
        status=status,
        active=active,
        thumbnail_id=thumbnail_id,
        version_id=version_id,
    )


def update_version(
    project_name,
    version_id,
    version=None,
    product_id=None,
    task_id=NOT_SET,
    author=None,
    attrib=None,
    data=None,
    tags=None,
    status=None,
    active=None,
    thumbnail_id=NOT_SET,
):
    """Update version entity on server.

    Do not pass ``task_id`` amd ``thumbnail_id`` if you don't
        want to change their values. Value ``None`` would unset
        their value.

    Update of ``data`` will override existing value on folder entity.

    Update of ``attrib`` does change only passed attributes. If you want
        to unset value, use ``None``.

    Args:
        project_name (str): Project name.
        version_id (str): Version id.
        version (Optional[int]): New version.
        product_id (Optional[str]): New product id.
        task_id (Optional[Union[str, None]]): New task id.
        author (Optional[str]): New author username.
        attrib (Optional[dict[str, Any]]): New attributes.
        data (Optional[dict[str, Any]]): New data.
        tags (Optional[Iterable[str]]): New tags.
        status (Optional[str]): New status.
        active (Optional[bool]): New active state.
        thumbnail_id (Optional[Union[str, None]]): New thumbnail id.

    """
    con = get_server_api_connection()
    return con.update_version(
        project_name=project_name,
        version_id=version_id,
        version=version,
        product_id=product_id,
        task_id=task_id,
        author=author,
        attrib=attrib,
        data=data,
        tags=tags,
        status=status,
        active=active,
        thumbnail_id=thumbnail_id,
    )


def delete_version(
    project_name,
    version_id,
):
    """Delete version.

    Args:
        project_name (str): Project name.
        version_id (str): Version id to delete.

    """
    con = get_server_api_connection()
    return con.delete_version(
        project_name=project_name,
        version_id=version_id,
    )


def get_representations(
    project_name,
    representation_ids=None,
    representation_names=None,
    version_ids=None,
    names_by_version_ids=None,
    statuses=None,
    tags=None,
    active=True,
    has_links=None,
    fields=None,
    own_attributes=_PLACEHOLDER,
):
    """Get representation entities based on passed filters from server.

    .. todo::

        Add separated function for 'names_by_version_ids' filtering.
        Because can't be combined with others.

    Args:
        project_name (str): Name of project where to look for versions.
        representation_ids (Optional[Iterable[str]]): Representation ids
            used for representation filtering.
        representation_names (Optional[Iterable[str]]): Representation
            names used for representation filtering.
        version_ids (Optional[Iterable[str]]): Version ids used for
            representation filtering. Versions are parents of
            representations.
        names_by_version_ids (Optional[Dict[str, Iterable[str]]): Find
            representations by names and version ids. This filter
            discards all other filters.
        statuses (Optional[Iterable[str]]): Representation statuses used
            for filtering.
        tags (Optional[Iterable[str]]): Representation tags used
            for filtering.
        active (Optional[bool]): Receive active/inactive entities.
            Both are returned when 'None' is passed.
        has_links (Optional[Literal[IN, OUT, ANY]]): Filter
            representations with IN/OUT/ANY links.
        fields (Optional[Iterable[str]]): Fields to be queried for
            representation. All possible fields are returned if 'None' is
            passed.
        own_attributes (Optional[bool]): DEPRECATED: Not supported for
            representations.

    Returns:
        Generator[dict[str, Any]]: Queried representation entities.

    """
    con = get_server_api_connection()
    return con.get_representations(
        project_name=project_name,
        representation_ids=representation_ids,
        representation_names=representation_names,
        version_ids=version_ids,
        names_by_version_ids=names_by_version_ids,
        statuses=statuses,
        tags=tags,
        active=active,
        has_links=has_links,
        fields=fields,
        own_attributes=own_attributes,
    )


def get_representation_by_id(
    project_name,
    representation_id,
    fields=None,
    own_attributes=_PLACEHOLDER,
):
    """Query representation entity from server based on id filter.

    Args:
        project_name (str): Project where to look for representation.
        representation_id (str): Id of representation.
        fields (Optional[Iterable[str]]): fields to be queried
            for representations.
        own_attributes (Optional[bool]): DEPRECATED: Not supported for
            representations.

    Returns:
        Union[dict[str, Any], None]: Queried representation entity or None.

    """
    con = get_server_api_connection()
    return con.get_representation_by_id(
        project_name=project_name,
        representation_id=representation_id,
        fields=fields,
        own_attributes=own_attributes,
    )


def get_representation_by_name(
    project_name,
    representation_name,
    version_id,
    fields=None,
    own_attributes=_PLACEHOLDER,
):
    """Query representation entity by name and version id.

    Args:
        project_name (str): Project where to look for representation.
        representation_name (str): Representation name.
        version_id (str): Version id.
        fields (Optional[Iterable[str]]): fields to be queried
            for representations.
        own_attributes (Optional[bool]): DEPRECATED: Not supported for
            representations.

    Returns:
        Union[dict[str, Any], None]: Queried representation entity or None.

    """
    con = get_server_api_connection()
    return con.get_representation_by_name(
        project_name=project_name,
        representation_name=representation_name,
        version_id=version_id,
        fields=fields,
        own_attributes=own_attributes,
    )


def get_representations_hierarchy(
    project_name,
    representation_ids,
    project_fields=None,
    folder_fields=None,
    task_fields=None,
    product_fields=None,
    version_fields=None,
    representation_fields=None,
):
    """Find representation with parents by representation id.

    Representation entity with parent entities up to project.

    Default fields are used when any fields are set to `None`. But it is
        possible to pass in empty iterable (list, set, tuple) to skip
        entity.

    Args:
        project_name (str): Project where to look for entities.
        representation_ids (Iterable[str]): Representation ids.
        project_fields (Optional[Iterable[str]]): Project fields.
        folder_fields (Optional[Iterable[str]]): Folder fields.
        task_fields (Optional[Iterable[str]]): Task fields.
        product_fields (Optional[Iterable[str]]): Product fields.
        version_fields (Optional[Iterable[str]]): Version fields.
        representation_fields (Optional[Iterable[str]]): Representation
            fields.

    Returns:
        dict[str, RepresentationHierarchy]: Parent entities by
            representation id.

    """
    con = get_server_api_connection()
    return con.get_representations_hierarchy(
        project_name=project_name,
        representation_ids=representation_ids,
        project_fields=project_fields,
        folder_fields=folder_fields,
        task_fields=task_fields,
        product_fields=product_fields,
        version_fields=version_fields,
        representation_fields=representation_fields,
    )


def get_representation_hierarchy(
    project_name,
    representation_id,
    project_fields=None,
    folder_fields=None,
    task_fields=None,
    product_fields=None,
    version_fields=None,
    representation_fields=None,
):
    """Find representation parents by representation id.

    Representation parent entities up to project.

    Args:
        project_name (str): Project where to look for entities.
        representation_id (str): Representation id.
        project_fields (Optional[Iterable[str]]): Project fields.
        folder_fields (Optional[Iterable[str]]): Folder fields.
        task_fields (Optional[Iterable[str]]): Task fields.
        product_fields (Optional[Iterable[str]]): Product fields.
        version_fields (Optional[Iterable[str]]): Version fields.
        representation_fields (Optional[Iterable[str]]): Representation
            fields.

    Returns:
        RepresentationHierarchy: Representation hierarchy entities.

    """
    con = get_server_api_connection()
    return con.get_representation_hierarchy(
        project_name=project_name,
        representation_id=representation_id,
        project_fields=project_fields,
        folder_fields=folder_fields,
        task_fields=task_fields,
        product_fields=product_fields,
        version_fields=version_fields,
        representation_fields=representation_fields,
    )


def get_representations_parents(
    project_name,
    representation_ids,
    project_fields=None,
    folder_fields=None,
    product_fields=None,
    version_fields=None,
):
    """Find representations parents by representation id.

    Representation parent entities up to project.

    Args:
        project_name (str): Project where to look for entities.
        representation_ids (Iterable[str]): Representation ids.
        project_fields (Optional[Iterable[str]]): Project fields.
        folder_fields (Optional[Iterable[str]]): Folder fields.
        product_fields (Optional[Iterable[str]]): Product fields.
        version_fields (Optional[Iterable[str]]): Version fields.

    Returns:
        dict[str, RepresentationParents]: Parent entities by
            representation id.

    """
    con = get_server_api_connection()
    return con.get_representations_parents(
        project_name=project_name,
        representation_ids=representation_ids,
        project_fields=project_fields,
        folder_fields=folder_fields,
        product_fields=product_fields,
        version_fields=version_fields,
    )


def get_representation_parents(
    project_name,
    representation_id,
    project_fields=None,
    folder_fields=None,
    product_fields=None,
    version_fields=None,
):
    """Find representation parents by representation id.

    Representation parent entities up to project.

    Args:
        project_name (str): Project where to look for entities.
        representation_id (str): Representation id.
        project_fields (Optional[Iterable[str]]): Project fields.
        folder_fields (Optional[Iterable[str]]): Folder fields.
        product_fields (Optional[Iterable[str]]): Product fields.
        version_fields (Optional[Iterable[str]]): Version fields.

    Returns:
        RepresentationParents: Representation parent entities.

    """
    con = get_server_api_connection()
    return con.get_representation_parents(
        project_name=project_name,
        representation_id=representation_id,
        project_fields=project_fields,
        folder_fields=folder_fields,
        product_fields=product_fields,
        version_fields=version_fields,
    )


def get_repre_ids_by_context_filters(
    project_name,
    context_filters,
    representation_names=None,
    version_ids=None,
):
    """Find representation ids which match passed context filters.

    Each representation has context integrated on representation entity in
    database. The context may contain project, folder, task name or
    product name, product type and many more. This implementation gives
    option to quickly filter representation based on representation data
    in database.

    Context filters have defined structure. To define filter of nested
        subfield use dot '.' as delimiter (For example 'task.name').
    Filter values can be regex filters. String or ``re.Pattern`` can
        be used.

    Args:
        project_name (str): Project where to look for representations.
        context_filters (dict[str, list[str]]): Filters of context fields.
        representation_names (Optional[Iterable[str]]): Representation
            names, can be used as additional filter for representations
            by their names.
        version_ids (Optional[Iterable[str]]): Version ids, can be used
            as additional filter for representations by their parent ids.

    Returns:
        list[str]: Representation ids that match passed filters.

    Example:
        The function returns just representation ids so if entities are
            required for funtionality they must be queried afterwards by
            their ids.
        >>> project_name = "testProject"
        >>> filters = {
        ...     "task.name": ["[aA]nimation"],
        ...     "product": [".*[Mm]ain"]
        ... }
        >>> repre_ids = get_repre_ids_by_context_filters(
        ...     project_name, filters)
        >>> repres = get_representations(project_name, repre_ids)

    """
    con = get_server_api_connection()
    return con.get_repre_ids_by_context_filters(
        project_name=project_name,
        context_filters=context_filters,
        representation_names=representation_names,
        version_ids=version_ids,
    )


def create_representation(
    project_name,
    name,
    version_id,
    files=None,
    attrib=None,
    data=None,
    tags=None,
    status=None,
    active=None,
    representation_id=None,
):
    """Create new representation.

    Args:
        project_name (str): Project name.
        name (str): Representation name.
        version_id (str): Parent version id.
        files (Optional[list[dict]]): Representation files information.
        attrib (Optional[dict[str, Any]]): Representation attributes.
        data (Optional[dict[str, Any]]): Representation data.
        tags (Optional[Iterable[str]]): Representation tags.
        status (Optional[str]): Representation status.
        active (Optional[bool]): Representation active state.
        representation_id (Optional[str]): Representation id. If not
            passed new id is generated.

    Returns:
        str: Representation id.

    """
    con = get_server_api_connection()
    return con.create_representation(
        project_name=project_name,
        name=name,
        version_id=version_id,
        files=files,
        attrib=attrib,
        data=data,
        tags=tags,
        status=status,
        active=active,
        representation_id=representation_id,
    )


def update_representation(
    project_name,
    representation_id,
    name=None,
    version_id=None,
    files=None,
    attrib=None,
    data=None,
    tags=None,
    status=None,
    active=None,
):
    """Update representation entity on server.

    Update of ``data`` will override existing value on folder entity.

    Update of ``attrib`` does change only passed attributes. If you want
        to unset value, use ``None``.

    Args:
        project_name (str): Project name.
        representation_id (str): Representation id.
        name (Optional[str]): New name.
        version_id (Optional[str]): New version id.
        files (Optional[list[dict]]): New files
            information.
        attrib (Optional[dict[str, Any]]): New attributes.
        data (Optional[dict[str, Any]]): New data.
        tags (Optional[Iterable[str]]): New tags.
        status (Optional[str]): New status.
        active (Optional[bool]): New active state.

    """
    con = get_server_api_connection()
    return con.update_representation(
        project_name=project_name,
        representation_id=representation_id,
        name=name,
        version_id=version_id,
        files=files,
        attrib=attrib,
        data=data,
        tags=tags,
        status=status,
        active=active,
    )


def delete_representation(
    project_name,
    representation_id,
):
    """Delete representation.

    Args:
        project_name (str): Project name.
        representation_id (str): Representation id to delete.

    """
    con = get_server_api_connection()
    return con.delete_representation(
        project_name=project_name,
        representation_id=representation_id,
    )


def get_workfiles_info(
    project_name,
    workfile_ids=None,
    task_ids=None,
    paths=None,
    path_regex=None,
    statuses=None,
    tags=None,
    has_links=None,
    fields=None,
    own_attributes=_PLACEHOLDER,
):
    """Workfile info entities by passed filters.

    Args:
        project_name (str): Project under which the entity is located.
        workfile_ids (Optional[Iterable[str]]): Workfile ids.
        task_ids (Optional[Iterable[str]]): Task ids.
        paths (Optional[Iterable[str]]): Rootless workfiles paths.
        path_regex (Optional[str]): Regex filter for workfile path.
        statuses (Optional[Iterable[str]]): Workfile info statuses used
            for filtering.
        tags (Optional[Iterable[str]]): Workfile info tags used
            for filtering.
        has_links (Optional[Literal[IN, OUT, ANY]]): Filter
            representations with IN/OUT/ANY links.
        fields (Optional[Iterable[str]]): Fields to be queried for
            representation. All possible fields are returned if 'None' is
            passed.
        own_attributes (Optional[bool]): DEPRECATED: Not supported for
            workfiles.

    Returns:
        Generator[dict[str, Any]]: Queried workfile info entites.

    """
    con = get_server_api_connection()
    return con.get_workfiles_info(
        project_name=project_name,
        workfile_ids=workfile_ids,
        task_ids=task_ids,
        paths=paths,
        path_regex=path_regex,
        statuses=statuses,
        tags=tags,
        has_links=has_links,
        fields=fields,
        own_attributes=own_attributes,
    )


def get_workfile_info(
    project_name,
    task_id,
    path,
    fields=None,
    own_attributes=_PLACEHOLDER,
):
    """Workfile info entity by task id and workfile path.

    Args:
        project_name (str): Project under which the entity is located.
        task_id (str): Task id.
        path (str): Rootless workfile path.
        fields (Optional[Iterable[str]]): Fields to be queried for
            representation. All possible fields are returned if 'None' is
            passed.
        own_attributes (Optional[bool]): DEPRECATED: Not supported for
            workfiles.

    Returns:
        Union[dict[str, Any], None]: Workfile info entity or None.

    """
    con = get_server_api_connection()
    return con.get_workfile_info(
        project_name=project_name,
        task_id=task_id,
        path=path,
        fields=fields,
        own_attributes=own_attributes,
    )


def get_workfile_info_by_id(
    project_name,
    workfile_id,
    fields=None,
    own_attributes=_PLACEHOLDER,
):
    """Workfile info entity by id.

    Args:
        project_name (str): Project under which the entity is located.
        workfile_id (str): Workfile info id.
        fields (Optional[Iterable[str]]): Fields to be queried for
            representation. All possible fields are returned if 'None' is
            passed.
        own_attributes (Optional[bool]): DEPRECATED: Not supported for
            workfiles.

    Returns:
        Union[dict[str, Any], None]: Workfile info entity or None.

    """
    con = get_server_api_connection()
    return con.get_workfile_info_by_id(
        project_name=project_name,
        workfile_id=workfile_id,
        fields=fields,
        own_attributes=own_attributes,
    )


def get_thumbnail_by_id(
    project_name,
    thumbnail_id,
):
    """Get thumbnail from server by id.

    Permissions of thumbnails are related to entities so thumbnails must
    be queried per entity. So an entity type and entity type is required
    to be passed.

    Notes:
        It is recommended to use one of prepared entity type specific
            methods 'get_folder_thumbnail', 'get_version_thumbnail' or
            'get_workfile_thumbnail'.
        We do recommend pass thumbnail id if you have access to it. Each
            entity that allows thumbnails has 'thumbnailId' field, so it
            can be queried.

    Args:
        project_name (str): Project under which the entity is located.
        thumbnail_id (Optional[str]): DEPRECATED Use
            'get_thumbnail_by_id'.

    Returns:
        ThumbnailContent: Thumbnail content wrapper. Does not have to be
            valid.

    """
    con = get_server_api_connection()
    return con.get_thumbnail_by_id(
        project_name=project_name,
        thumbnail_id=thumbnail_id,
    )


def get_thumbnail(
    project_name,
    entity_type,
    entity_id,
    thumbnail_id=None,
):
    """Get thumbnail from server.

    Permissions of thumbnails are related to entities so thumbnails must
    be queried per entity. So an entity type and entity type is required
    to be passed.

    Notes:
        It is recommended to use one of prepared entity type specific
            methods 'get_folder_thumbnail', 'get_version_thumbnail' or
            'get_workfile_thumbnail'.
        We do recommend pass thumbnail id if you have access to it. Each
            entity that allows thumbnails has 'thumbnailId' field, so it
            can be queried.

    Args:
        project_name (str): Project under which the entity is located.
        entity_type (str): Entity type which passed entity id represents.
        entity_id (str): Entity id for which thumbnail should be returned.
        thumbnail_id (Optional[str]): DEPRECATED Use
            'get_thumbnail_by_id'.

    Returns:
        ThumbnailContent: Thumbnail content wrapper. Does not have to be
            valid.

    """
    con = get_server_api_connection()
    return con.get_thumbnail(
        project_name=project_name,
        entity_type=entity_type,
        entity_id=entity_id,
        thumbnail_id=thumbnail_id,
    )


def get_folder_thumbnail(
    project_name,
    folder_id,
    thumbnail_id=None,
):
    """Prepared method to receive thumbnail for folder entity.

    Args:
        project_name (str): Project under which the entity is located.
        folder_id (str): Folder id for which thumbnail should be returned.
        thumbnail_id (Optional[str]): Prepared thumbnail id from entity.
            Used only to check if thumbnail was already cached.

    Returns:
        Union[str, None]: Path to downloaded thumbnail or none if entity
            does not have any (or if user does not have permissions).

    """
    con = get_server_api_connection()
    return con.get_folder_thumbnail(
        project_name=project_name,
        folder_id=folder_id,
        thumbnail_id=thumbnail_id,
    )


def get_version_thumbnail(
    project_name,
    version_id,
    thumbnail_id=None,
):
    """Prepared method to receive thumbnail for version entity.

    Args:
        project_name (str): Project under which the entity is located.
        version_id (str): Version id for which thumbnail should be
            returned.
        thumbnail_id (Optional[str]): Prepared thumbnail id from entity.
            Used only to check if thumbnail was already cached.

    Returns:
        Union[str, None]: Path to downloaded thumbnail or none if entity
            does not have any (or if user does not have permissions).

    """
    con = get_server_api_connection()
    return con.get_version_thumbnail(
        project_name=project_name,
        version_id=version_id,
        thumbnail_id=thumbnail_id,
    )


def get_workfile_thumbnail(
    project_name,
    workfile_id,
    thumbnail_id=None,
):
    """Prepared method to receive thumbnail for workfile entity.

    Args:
        project_name (str): Project under which the entity is located.
        workfile_id (str): Worfile id for which thumbnail should be
            returned.
        thumbnail_id (Optional[str]): Prepared thumbnail id from entity.
            Used only to check if thumbnail was already cached.

    Returns:
        Union[str, None]: Path to downloaded thumbnail or none if entity
            does not have any (or if user does not have permissions).

    """
    con = get_server_api_connection()
    return con.get_workfile_thumbnail(
        project_name=project_name,
        workfile_id=workfile_id,
        thumbnail_id=thumbnail_id,
    )


def create_thumbnail(
    project_name,
    src_filepath,
    thumbnail_id=None,
):
    """Create new thumbnail on server from passed path.

    Args:
        project_name (str): Project where the thumbnail will be created
            and can be used.
        src_filepath (str): Filepath to thumbnail which should be uploaded.
        thumbnail_id (Optional[str]): Prepared if of thumbnail.

    Returns:
        str: Created thumbnail id.

    Raises:
        ValueError: When thumbnail source cannot be processed.

    """
    con = get_server_api_connection()
    return con.create_thumbnail(
        project_name=project_name,
        src_filepath=src_filepath,
        thumbnail_id=thumbnail_id,
    )


def update_thumbnail(
    project_name,
    thumbnail_id,
    src_filepath,
):
    """Change thumbnail content by id.

    Update can be also used to create new thumbnail.

    Args:
        project_name (str): Project where the thumbnail will be created
            and can be used.
        thumbnail_id (str): Thumbnail id to update.
        src_filepath (str): Filepath to thumbnail which should be uploaded.

    Raises:
        ValueError: When thumbnail source cannot be processed.

    """
    con = get_server_api_connection()
    return con.update_thumbnail(
        project_name=project_name,
        thumbnail_id=thumbnail_id,
        src_filepath=src_filepath,
    )


def create_project(
    project_name,
    project_code,
    library_project=False,
    preset_name=None,
):
    """Create project using AYON settings.

    This project creation function is not validating project entity on
    creation. It is because project entity is created blindly with only
    minimum required information about project which is name and code.

    Entered project name must be unique and project must not exist yet.

    Note:
        This function is here to be OP v4 ready but in v3 has more logic
            to do. That's why inner imports are in the body.

    Args:
        project_name (str): New project name. Should be unique.
        project_code (str): Project's code should be unique too.
        library_project (Optional[bool]): Project is library project.
        preset_name (Optional[str]): Name of anatomy preset. Default is
            used if not passed.

    Raises:
        ValueError: When project name already exists.

    Returns:
        dict[str, Any]: Created project entity.

    """
    con = get_server_api_connection()
    return con.create_project(
        project_name=project_name,
        project_code=project_code,
        library_project=library_project,
        preset_name=preset_name,
    )


def update_project(
    project_name,
    library=None,
    folder_types=None,
    task_types=None,
    link_types=None,
    statuses=None,
    tags=None,
    config=None,
    attrib=None,
    data=None,
    active=None,
    project_code=None,
    **changes,
):
    """Update project entity on server.

    Args:
        project_name (str): Name of project.
        library (Optional[bool]): Change library state.
        folder_types (Optional[list[dict[str, Any]]]): Folder type
            definitions.
        task_types (Optional[list[dict[str, Any]]]): Task type
            definitions.
        link_types (Optional[list[dict[str, Any]]]): Link type
            definitions.
        statuses (Optional[list[dict[str, Any]]]): Status definitions.
        tags (Optional[list[dict[str, Any]]]): List of tags available to
            set on entities.
        config (Optional[dict[dict[str, Any]]]): Project anatomy config
            with templates and roots.
        attrib (Optional[dict[str, Any]]): Project attributes to change.
        data (Optional[dict[str, Any]]): Custom data of a project. This
            value will 100% override project data.
        active (Optional[bool]): Change active state of a project.
        project_code (Optional[str]): Change project code. Not recommended
            during production.
        **changes: Other changed keys based on Rest API documentation.

    """
    con = get_server_api_connection()
    return con.update_project(
        project_name=project_name,
        library=library,
        folder_types=folder_types,
        task_types=task_types,
        link_types=link_types,
        statuses=statuses,
        tags=tags,
        config=config,
        attrib=attrib,
        data=data,
        active=active,
        project_code=project_code,
        **changes,
    )


def delete_project(
    project_name,
):
    """Delete project from server.

    This will completely remove project from server without any step back.

    Args:
        project_name (str): Project name that will be removed.

    """
    con = get_server_api_connection()
    return con.delete_project(
        project_name=project_name,
    )


def get_full_link_type_name(
    link_type_name,
    input_type,
    output_type,
):
    """Calculate full link type name used for query from server.

    Args:
        link_type_name (str): Type of link.
        input_type (str): Input entity type of link.
        output_type (str): Output entity type of link.

    Returns:
        str: Full name of link type used for query from server.

    """
    con = get_server_api_connection()
    return con.get_full_link_type_name(
        link_type_name=link_type_name,
        input_type=input_type,
        output_type=output_type,
    )


def get_link_types(
    project_name,
):
    """All link types available on a project.

    Example output:
        [
            {
                "name": "reference|folder|folder",
                "link_type": "reference",
                "input_type": "folder",
                "output_type": "folder",
                "data": {}
            }
        ]

    Args:
        project_name (str): Name of project where to look for link types.

    Returns:
        list[dict[str, Any]]: Link types available on project.

    """
    con = get_server_api_connection()
    return con.get_link_types(
        project_name=project_name,
    )


def get_link_type(
    project_name,
    link_type_name,
    input_type,
    output_type,
):
    """Get link type data.

    There is not dedicated REST endpoint to get single link type,
    so method 'get_link_types' is used.

    Example output:
        {
            "name": "reference|folder|folder",
            "link_type": "reference",
            "input_type": "folder",
            "output_type": "folder",
            "data": {}
        }

    Args:
        project_name (str): Project where link type is available.
        link_type_name (str): Name of link type.
        input_type (str): Input entity type of link.
        output_type (str): Output entity type of link.

    Returns:
        Union[None, dict[str, Any]]: Link type information.

    """
    con = get_server_api_connection()
    return con.get_link_type(
        project_name=project_name,
        link_type_name=link_type_name,
        input_type=input_type,
        output_type=output_type,
    )


def create_link_type(
    project_name,
    link_type_name,
    input_type,
    output_type,
    data=None,
):
    """Create or update link type on server.

    Warning:
        Because PUT is used for creation it is also used for update.

    Args:
        project_name (str): Project where link type is created.
        link_type_name (str): Name of link type.
        input_type (str): Input entity type of link.
        output_type (str): Output entity type of link.
        data (Optional[dict[str, Any]]): Additional data related to link.

    Raises:
        HTTPRequestError: Server error happened.

    """
    con = get_server_api_connection()
    return con.create_link_type(
        project_name=project_name,
        link_type_name=link_type_name,
        input_type=input_type,
        output_type=output_type,
        data=data,
    )


def delete_link_type(
    project_name,
    link_type_name,
    input_type,
    output_type,
):
    """Remove link type from project.

    Args:
        project_name (str): Project where link type is created.
        link_type_name (str): Name of link type.
        input_type (str): Input entity type of link.
        output_type (str): Output entity type of link.

    Raises:
        HTTPRequestError: Server error happened.

    """
    con = get_server_api_connection()
    return con.delete_link_type(
        project_name=project_name,
        link_type_name=link_type_name,
        input_type=input_type,
        output_type=output_type,
    )


def make_sure_link_type_exists(
    project_name,
    link_type_name,
    input_type,
    output_type,
    data=None,
):
    """Make sure link type exists on a project.

    Args:
        project_name (str): Name of project.
        link_type_name (str): Name of link type.
        input_type (str): Input entity type of link.
        output_type (str): Output entity type of link.
        data (Optional[dict[str, Any]]): Link type related data.

    """
    con = get_server_api_connection()
    return con.make_sure_link_type_exists(
        project_name=project_name,
        link_type_name=link_type_name,
        input_type=input_type,
        output_type=output_type,
        data=data,
    )


def create_link(
    project_name,
    link_type_name,
    input_id,
    input_type,
    output_id,
    output_type,
    link_name=None,
):
    """Create link between 2 entities.

    Link has a type which must already exists on a project.

    Example output::

        {
            "id": "59a212c0d2e211eda0e20242ac120002"
        }

    Args:
        project_name (str): Project where the link is created.
        link_type_name (str): Type of link.
        input_id (str): Input entity id.
        input_type (str): Entity type of input entity.
        output_id (str): Output entity id.
        output_type (str): Entity type of output entity.
        link_name (Optional[str]): Name of link.
            Available from server version '1.0.0-rc.6'.

    Returns:
        dict[str, str]: Information about link.

    Raises:
        HTTPRequestError: Server error happened.

    """
    con = get_server_api_connection()
    return con.create_link(
        project_name=project_name,
        link_type_name=link_type_name,
        input_id=input_id,
        input_type=input_type,
        output_id=output_id,
        output_type=output_type,
        link_name=link_name,
    )


def delete_link(
    project_name,
    link_id,
):
    """Remove link by id.

    Args:
        project_name (str): Project where link exists.
        link_id (str): Id of link.

    Raises:
        HTTPRequestError: Server error happened.

    """
    con = get_server_api_connection()
    return con.delete_link(
        project_name=project_name,
        link_id=link_id,
    )


def get_entities_links(
    project_name,
    entity_type,
    entity_ids=None,
    link_types=None,
    link_direction=None,
    link_names=None,
    link_name_regex=None,
):
    """Helper method to get links from server for entity types.

    .. highlight:: text
    .. code-block:: text

        Example output:
        {
            "59a212c0d2e211eda0e20242ac120001": [
                {
                    "id": "59a212c0d2e211eda0e20242ac120002",
                    "linkType": "reference",
                    "description": "reference link between folders",
                    "projectName": "my_project",
                    "author": "frantadmin",
                    "entityId": "b1df109676db11ed8e8c6c9466b19aa8",
                    "entityType": "folder",
                    "direction": "out"
                },
                ...
            ],
            ...
        }

    Args:
        project_name (str): Project where links are.
        entity_type (Literal["folder", "task", "product",
        |    "version", "representations"]): Entity type.
        entity_ids (Optional[Iterable[str]]): Ids of entities for which
        |    links should be received.
        link_types (Optional[Iterable[str]]): Link type filters.
        link_direction (Optional[Literal["in", "out"]]): Link direction
        |    filter.
        link_names (Optional[Iterable[str]]): Link name filters.
        link_name_regex (Optional[str]): Regex filter for link name.

    Returns:
        dict[str, list[dict[str, Any]]]: Link info by entity ids.

    """
    con = get_server_api_connection()
    return con.get_entities_links(
        project_name=project_name,
        entity_type=entity_type,
        entity_ids=entity_ids,
        link_types=link_types,
        link_direction=link_direction,
        link_names=link_names,
        link_name_regex=link_name_regex,
    )


def get_folders_links(
    project_name,
    folder_ids=None,
    link_types=None,
    link_direction=None,
):
    """Query folders links from server.

    Args:
        project_name (str): Project where links are.
        folder_ids (Optional[Iterable[str]]): Ids of folders for which
            links should be received.
        link_types (Optional[Iterable[str]]): Link type filters.
        link_direction (Optional[Literal["in", "out"]]): Link direction
            filter.

    Returns:
        dict[str, list[dict[str, Any]]]: Link info by folder ids.

    """
    con = get_server_api_connection()
    return con.get_folders_links(
        project_name=project_name,
        folder_ids=folder_ids,
        link_types=link_types,
        link_direction=link_direction,
    )


def get_folder_links(
    project_name,
    folder_id,
    link_types=None,
    link_direction=None,
):
    """Query folder links from server.

    Args:
        project_name (str): Project where links are.
        folder_id (str): Folder id for which links should be received.
        link_types (Optional[Iterable[str]]): Link type filters.
        link_direction (Optional[Literal["in", "out"]]): Link direction
            filter.

    Returns:
        list[dict[str, Any]]: Link info of folder.

    """
    con = get_server_api_connection()
    return con.get_folder_links(
        project_name=project_name,
        folder_id=folder_id,
        link_types=link_types,
        link_direction=link_direction,
    )


def get_tasks_links(
    project_name,
    task_ids=None,
    link_types=None,
    link_direction=None,
):
    """Query tasks links from server.

    Args:
        project_name (str): Project where links are.
        task_ids (Optional[Iterable[str]]): Ids of tasks for which
            links should be received.
        link_types (Optional[Iterable[str]]): Link type filters.
        link_direction (Optional[Literal["in", "out"]]): Link direction
            filter.

    Returns:
        dict[str, list[dict[str, Any]]]: Link info by task ids.

    """
    con = get_server_api_connection()
    return con.get_tasks_links(
        project_name=project_name,
        task_ids=task_ids,
        link_types=link_types,
        link_direction=link_direction,
    )


def get_task_links(
    project_name,
    task_id,
    link_types=None,
    link_direction=None,
):
    """Query task links from server.

    Args:
        project_name (str): Project where links are.
        task_id (str): Task id for which links should be received.
        link_types (Optional[Iterable[str]]): Link type filters.
        link_direction (Optional[Literal["in", "out"]]): Link direction
            filter.

    Returns:
        list[dict[str, Any]]: Link info of task.

    """
    con = get_server_api_connection()
    return con.get_task_links(
        project_name=project_name,
        task_id=task_id,
        link_types=link_types,
        link_direction=link_direction,
    )


def get_products_links(
    project_name,
    product_ids=None,
    link_types=None,
    link_direction=None,
):
    """Query products links from server.

    Args:
        project_name (str): Project where links are.
        product_ids (Optional[Iterable[str]]): Ids of products for which
            links should be received.
        link_types (Optional[Iterable[str]]): Link type filters.
        link_direction (Optional[Literal["in", "out"]]): Link direction
            filter.

    Returns:
        dict[str, list[dict[str, Any]]]: Link info by product ids.

    """
    con = get_server_api_connection()
    return con.get_products_links(
        project_name=project_name,
        product_ids=product_ids,
        link_types=link_types,
        link_direction=link_direction,
    )


def get_product_links(
    project_name,
    product_id,
    link_types=None,
    link_direction=None,
):
    """Query product links from server.

    Args:
        project_name (str): Project where links are.
        product_id (str): Product id for which links should be received.
        link_types (Optional[Iterable[str]]): Link type filters.
        link_direction (Optional[Literal["in", "out"]]): Link direction
            filter.

    Returns:
        list[dict[str, Any]]: Link info of product.

    """
    con = get_server_api_connection()
    return con.get_product_links(
        project_name=project_name,
        product_id=product_id,
        link_types=link_types,
        link_direction=link_direction,
    )


def get_versions_links(
    project_name,
    version_ids=None,
    link_types=None,
    link_direction=None,
):
    """Query versions links from server.

    Args:
        project_name (str): Project where links are.
        version_ids (Optional[Iterable[str]]): Ids of versions for which
            links should be received.
        link_types (Optional[Iterable[str]]): Link type filters.
        link_direction (Optional[Literal["in", "out"]]): Link direction
            filter.

    Returns:
        dict[str, list[dict[str, Any]]]: Link info by version ids.

    """
    con = get_server_api_connection()
    return con.get_versions_links(
        project_name=project_name,
        version_ids=version_ids,
        link_types=link_types,
        link_direction=link_direction,
    )


def get_version_links(
    project_name,
    version_id,
    link_types=None,
    link_direction=None,
):
    """Query version links from server.

    Args:
        project_name (str): Project where links are.
        version_id (str): Version id for which links should be received.
        link_types (Optional[Iterable[str]]): Link type filters.
        link_direction (Optional[Literal["in", "out"]]): Link direction
            filter.

    Returns:
        list[dict[str, Any]]: Link info of version.

    """
    con = get_server_api_connection()
    return con.get_version_links(
        project_name=project_name,
        version_id=version_id,
        link_types=link_types,
        link_direction=link_direction,
    )


def get_representations_links(
    project_name,
    representation_ids=None,
    link_types=None,
    link_direction=None,
):
    """Query representations links from server.

    Args:
        project_name (str): Project where links are.
        representation_ids (Optional[Iterable[str]]): Ids of
            representations for which links should be received.
        link_types (Optional[Iterable[str]]): Link type filters.
        link_direction (Optional[Literal["in", "out"]]): Link direction
            filter.

    Returns:
        dict[str, list[dict[str, Any]]]: Link info by representation ids.

    """
    con = get_server_api_connection()
    return con.get_representations_links(
        project_name=project_name,
        representation_ids=representation_ids,
        link_types=link_types,
        link_direction=link_direction,
    )


def get_representation_links(
    project_name,
    representation_id,
    link_types=None,
    link_direction=None,
):
    """Query representation links from server.

    Args:
        project_name (str): Project where links are.
        representation_id (str): Representation id for which links
            should be received.
        link_types (Optional[Iterable[str]]): Link type filters.
        link_direction (Optional[Literal["in", "out"]]): Link direction
            filter.

    Returns:
        list[dict[str, Any]]: Link info of representation.

    """
    con = get_server_api_connection()
    return con.get_representation_links(
        project_name=project_name,
        representation_id=representation_id,
        link_types=link_types,
        link_direction=link_direction,
    )


def send_batch_operations(
    project_name,
    operations,
    can_fail=False,
    raise_on_fail=True,
):
    """Post multiple CRUD operations to server.

    When multiple changes should be made on server side this is the best
    way to go. It is possible to pass multiple operations to process on a
    server side and do the changes in a transaction.

    Args:
        project_name (str): On which project should be operations
            processed.
        operations (list[dict[str, Any]]): Operations to be processed.
        can_fail (Optional[bool]): Server will try to process all
            operations even if one of them fails.
        raise_on_fail (Optional[bool]): Raise exception if an operation
            fails. You can handle failed operations on your own
            when set to 'False'.

    Raises:
        ValueError: Operations can't be converted to json string.
        FailedOperations: When output does not contain server operations
            or 'raise_on_fail' is enabled and any operation fails.

    Returns:
        list[dict[str, Any]]: Operations result with process details.

    """
    con = get_server_api_connection()
<<<<<<< HEAD
    return con.send_batch_operations(*args, **kwargs)


def send_activities_batch_operations(*args, **kwargs):
    """Post multiple CRUD activities operations to server.

    When multiple changes should be made on server side this is the best
    way to go. It is possible to pass multiple operations to process on a
    server side and do the changes in a transaction.

    Args:
        project_name (str): On which project should be operations
            processed.
        operations (list[dict[str, Any]]): Operations to be processed.
        can_fail (Optional[bool]): Server will try to process all
            operations even if one of them fails.
        raise_on_fail (Optional[bool]): Raise exception if an operation
            fails. You can handle failed operations on your own
            when set to 'False'.

    Raises:
        ValueError: Operations can't be converted to json string.
        FailedOperations: When output does not contain server operations
            or 'raise_on_fail' is enabled and any operation fails.

    Returns:
        list[dict[str, Any]]: Operations result with process details.

    """
    con = get_server_api_connection()
    return con.send_activities_batch_operations(*args, **kwargs)
=======
    return con.send_batch_operations(
        project_name=project_name,
        operations=operations,
        can_fail=can_fail,
        raise_on_fail=raise_on_fail,
    )
>>>>>>> a3259c15
<|MERGE_RESOLUTION|>--- conflicted
+++ resolved
@@ -1121,8 +1121,18 @@
     )
 
 
-<<<<<<< HEAD
-def get_activities(*args, **kwargs):
+def get_activities(
+    project_name: str,
+    activity_ids: "Optional[Iterable[str]]" = None,
+    activity_types: "Optional[Iterable[ForwardRef('ActivityType')]]" = None,
+    entity_ids: "Optional[Iterable[str]]" = None,
+    entity_names: "Optional[Iterable[str]]" = None,
+    entity_type: Optional[str] = None,
+    changed_after: Optional[str] = None,
+    changed_before: Optional[str] = None,
+    reference_types: "Optional[Iterable[ForwardRef('ActivityReferenceType')]]" = None,
+    fields: "Optional[Iterable[str]]" = None,
+) -> typing.Generator[typing.Dict[str, typing.Any], NoneType, NoneType]:
     """Get activities from server with filtering options.
 
     Args:
@@ -1146,10 +1156,26 @@
 
     """
     con = get_server_api_connection()
-    return con.get_activities(*args, **kwargs)
-
-
-def get_activity_by_id(*args, **kwargs):
+    return con.get_activities(
+        project_name=project_name,
+        activity_ids=activity_ids,
+        activity_types=activity_types,
+        entity_ids=entity_ids,
+        entity_names=entity_names,
+        entity_type=entity_type,
+        changed_after=changed_after,
+        changed_before=changed_before,
+        reference_types=reference_types,
+        fields=fields,
+    )
+
+
+def get_activity_by_id(
+    project_name: str,
+    activity_id: str,
+    reference_types: "Optional[Iterable[ForwardRef('ActivityReferenceType')]]" = None,
+    fields: "Optional[Iterable[str]]" = None,
+) -> typing.Optional[typing.Dict[str, typing.Any]]:
     """Get activity by id.
 
     Args:
@@ -1164,10 +1190,25 @@
 
     """
     con = get_server_api_connection()
-    return con.get_activity_by_id(*args, **kwargs)
-
-
-def create_activity(*args, **kwargs):
+    return con.get_activity_by_id(
+        project_name=project_name,
+        activity_id=activity_id,
+        reference_types=reference_types,
+        fields=fields,
+    )
+
+
+def create_activity(
+    project_name: str,
+    entity_id: str,
+    entity_type: str,
+    activity_type: "ActivityType",
+    activity_id: Optional[str] = None,
+    body: Optional[str] = None,
+    file_ids: "Optional[List[str]]" = None,
+    timestamp: Optional[str] = None,
+    data: "Optional[Dict[str, Any]]" = None,
+):
     """Create activity on a project.
 
     Args:
@@ -1187,10 +1228,27 @@
 
     """
     con = get_server_api_connection()
-    return con.create_activity(*args, **kwargs)
-
-
-def update_activity(*args, **kwargs):
+    return con.create_activity(
+        project_name=project_name,
+        entity_id=entity_id,
+        entity_type=entity_type,
+        activity_type=activity_type,
+        activity_id=activity_id,
+        body=body,
+        file_ids=file_ids,
+        timestamp=timestamp,
+        data=data,
+    )
+
+
+def update_activity(
+    project_name: str,
+    activity_id: str,
+    body: Optional[str] = None,
+    file_ids: "Optional[List[str]]" = None,
+    append_file_ids: Optional[bool] = False,
+    data: "Optional[Dict[str, Any]]" = None,
+):
     """Update activity by id.
 
     Args:
@@ -1205,10 +1263,20 @@
 
     """
     con = get_server_api_connection()
-    return con.update_activity(*args, **kwargs)
-
-
-def delete_activity(*args, **kwargs):
+    return con.update_activity(
+        project_name=project_name,
+        activity_id=activity_id,
+        body=body,
+        file_ids=file_ids,
+        append_file_ids=append_file_ids,
+        data=data,
+    )
+
+
+def delete_activity(
+    project_name: str,
+    activity_id: str,
+):
     """Delete activity by id.
 
     Args:
@@ -1217,18 +1285,18 @@
 
     """
     con = get_server_api_connection()
-    return con.delete_activity(*args, **kwargs)
-
-
-def download_file_to_stream(*args, **kwargs):
-=======
+    return con.delete_activity(
+        project_name=project_name,
+        activity_id=activity_id,
+    )
+
+
 def download_file_to_stream(
     endpoint,
     stream,
     chunk_size=None,
     progress=None,
 ):
->>>>>>> a3259c15
     """Download file from AYON server to IOStream.
 
     Endpoint can be full url (must start with 'base_url' of api object).
@@ -6492,11 +6560,20 @@
 
     """
     con = get_server_api_connection()
-<<<<<<< HEAD
-    return con.send_batch_operations(*args, **kwargs)
-
-
-def send_activities_batch_operations(*args, **kwargs):
+    return con.send_batch_operations(
+        project_name=project_name,
+        operations=operations,
+        can_fail=can_fail,
+        raise_on_fail=raise_on_fail,
+    )
+
+
+def send_activities_batch_operations(
+    project_name,
+    operations,
+    can_fail=False,
+    raise_on_fail=True,
+):
     """Post multiple CRUD activities operations to server.
 
     When multiple changes should be made on server side this is the best
@@ -6523,12 +6600,9 @@
 
     """
     con = get_server_api_connection()
-    return con.send_activities_batch_operations(*args, **kwargs)
-=======
-    return con.send_batch_operations(
+    return con.send_activities_batch_operations(
         project_name=project_name,
         operations=operations,
         can_fail=can_fail,
         raise_on_fail=raise_on_fail,
-    )
->>>>>>> a3259c15
+    )