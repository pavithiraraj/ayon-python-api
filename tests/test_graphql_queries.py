--- conflicted
+++ resolved
@@ -45,20 +45,6 @@
     # by default from project_graphql_query(["name"])
     inserted = {"projectName"}
 
-<<<<<<< HEAD
-    for i in range(len(keys)):
-        try:
-            query.add_variable(keys[i], types[i], values[i])
-        except KeyError:
-            if keys[i] not in inserted:
-                return None
-            else:
-                query.set_variable_value(keys[i], values[i])
-
-        inserted.add(keys[i])
-    
-    return query
-=======
     for key, entity_type, value in zip(keys, types, values):
         try:
             query.add_variable(key, entity_type, value)
@@ -69,7 +55,6 @@
                 query.set_variable_value(key, value)
 
         inserted.add(key)
->>>>>>> 5f71974b
 
 
 def make_expected_get_variables_values(keys, values):
